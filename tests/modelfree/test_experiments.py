"""Integration test: run experiments with some small & fast configs.

Only cursory 'smoke' checks -- there are plenty of errors this won't catch."""

import os
import shutil

import numpy as np
import pytest
from ray.tune.trial import Trial

from modelfree.common.policy_loader import AGENT_LOADERS
from modelfree.multi.score import multi_score_ex
from modelfree.multi.train import multi_train_ex
from modelfree.score_agent import score_ex
from modelfree.train import NO_VECENV, RL_ALGOS, train_ex
from modelfree.train_and_score import train_and_score

EXPERIMENTS = [score_ex, train_and_score, train_ex]


@pytest.mark.parametrize('experiment', EXPERIMENTS)
def test_experiment(experiment):
    """Smoke test to check the experiments runs with default config."""
    run = experiment.run()
    assert run.status == 'COMPLETED'


BASE_DIR = os.path.dirname(os.path.realpath(__file__))
SCORE_AGENT_CONFIGS = [
    {'agent_b_type': 'zoo', 'agent_b_path': '2', 'videos': True, 'episodes': 2},
    {'env_name': 'multicomp/KickAndDefend-v0', 'episodes': 1},
    {
        'record_traj': True,
        'record_traj_params': {'save_dir': 'test_dir'},
    },
    {'mask_agent_index': 0},
]
SCORE_AGENT_CONFIGS += [
    {
        'agent_b_type': rl_algo,
        'agent_b_path': os.path.join(BASE_DIR, 'dummy_sumo_ants', rl_algo),
        'episodes': 1,
    }
    for rl_algo in AGENT_LOADERS.keys() if rl_algo != 'zoo'
]


@pytest.mark.parametrize('config', SCORE_AGENT_CONFIGS)
def test_score_agent(config):
    """Smoke test for score agent to check it runs with some different configs."""
    config = dict(config)
    if 'episodes' not in config:
        config['episodes'] = 1  # speed up tests
    config['render'] = False  # faster without, test_experiment already tests with render

    run = score_ex.run(config_updates=config)
    assert run.status == 'COMPLETED'

    outcomes = [run.result[k] for k in ['ties', 'win0', 'win1']]
    assert sum(outcomes) == run.config['episodes']

    if config.get('record_traj', False):
        try:
            for i in range(2):
                traj_file_path = os.path.join(config['record_traj_params']['save_dir'],
                                              f'agent_{i}.npz')
                traj_data = np.load(traj_file_path)
                assert set(traj_data.keys()).issuperset(['observations', 'actions', 'rewards'])
                for k, ep_data in traj_data.items():
                    assert len(ep_data) == config['episodes'], f"unexpected array length at '{k}'"
                os.remove(traj_file_path)
        finally:
            os.rmdir(config['record_traj_params']['save_dir'])


SCORE_AGENT_VIDEO_CONFIGS = {
    'none_dir': {'videos': True, 'video_params': {'save_dir': None},
                 'episodes': 1, 'render': False},
    'specified_dir': {'videos': True, 'video_params': {'save_dir': 'specific_video_dir'},
                      'episodes': 1, 'render': False}
}


def test_score_agent_video():
    # Confirm that experiment runs properly saving videos to a temp dir
    none_dir_run = score_ex.run(config_updates=SCORE_AGENT_VIDEO_CONFIGS['none_dir'])
    assert none_dir_run.status == 'COMPLETED'

    try:
        # Confirm that the first time you try to save videos to a specified dir, it works properly
        specified_dir_run = score_ex.run(config_updates=SCORE_AGENT_VIDEO_CONFIGS['specified_dir'])
        assert specified_dir_run.status == 'COMPLETED'

        # Confirm that the second time you try to save videos to the same specified dir, it fails
        with pytest.raises(AssertionError):
            _ = score_ex.run(config_updates=SCORE_AGENT_VIDEO_CONFIGS['specified_dir'])
    finally:
        shutil.rmtree(SCORE_AGENT_VIDEO_CONFIGS['specified_dir']['video_params']['save_dir'])


TRAIN_CONFIGS = [
    {'num_env': 1},
    {'env_name': 'multicomp/YouShallNotPassHumans-v0'},
    {'normalize': False},
    {'victim_type': 'ppo2', 'victim_path': os.path.join(BASE_DIR, 'dummy_sumo_ants', 'ppo2')},
    {
        'env_name': 'multicomp/SumoHumans-v0',
        'rew_shape': True,
        'rew_shape_params': {'anneal_frac': 0.1},
    },
    {
        'env_name': 'multicomp/SumoHumans-v0',
        'victim_noise': True,
    },
    {
        'env_name': 'Humanoid-v1',
        'victim_type': 'none',
    },
    {
        'env_name': 'multicomp/SumoHumansAutoContact-v0',
        'rew_shape': True,
        'rew_shape_params': {'metric': 'length', 'min_wait': 100, 'window_size': 100},
    },
    {
        'env_name': 'multicomp/SumoHumans-v0',
        'rew_shape': True,
        'victim_noise': True,
        'victim_noise_params': {'metric': 'sparse', 'min_wait': 100, 'window_size': 100},
    },
    {
        'env_name': 'multicomp/SumoHumansAutoContact-v0',
        'adv_noise_params': {'noise_val': 0.1},
    },
    {
        'rl_algo': 'gail',
        'num_env': 1,
        'expert_dataset_path': os.path.join(BASE_DIR, 'SumoAnts_traj/agent_0.npz'),
    },
    {
        # test TransparentLSTMPolicy
        'transparent_params': ['ff_policy', 'hid'],
    },
    {
        # test TransparentMLPPolicyValue
        'env_name': 'multicomp/YouShallNotPassHumans-v0',
        'transparent_params': ['ff_policy'],
    },
<<<<<<< HEAD
    {
        'env_name': 'multicomp/SumoHumans-v0',
        'lookback_params': {'lb_num': 2, 'lb_path': 1, 'lb_type': 'zoo'},
        'adv_noise_params': {'noise_val': 0.1},
        'transparent_params': ['ff_policy'],
    }


=======
>>>>>>> 9a6564b3
]
TRAIN_CONFIGS += [{'rl_algo': algo, 'num_env': 1 if algo in NO_VECENV else 8}
                  for algo in RL_ALGOS.keys() if algo != 'gail']


@pytest.mark.parametrize('config', TRAIN_CONFIGS)
def test_train(config):
    config = dict(config)
    # Use a small number of steps to keep things quick
    config['batch_size'] = 512
    config['total_timesteps'] = 1024

    run = train_ex.run(config_updates=config)
    assert run.status == 'COMPLETED'

    final_dir = run.result
    assert os.path.isdir(final_dir), "final result not saved"
    assert os.path.isfile(os.path.join(final_dir, 'model.pkl')), "model weights not saved"


MULTI_EXPERIMENTS = [multi_score_ex, multi_train_ex]


def _test_multi(ex):
    multi_config = {
        'spec': {
            'resources_per_trial': {'cpu': 2},  # Travis only has 2 cores
            'upload_dir': None,  # do not upload test results anywhere
            'sync_function': None,  # as above
        },
    }

    run = ex.run(config_updates=multi_config, named_configs=('debug_config',))
    assert run.status == 'COMPLETED'

    return run


def test_multi_score():
    run = _test_multi(multi_score_ex)
    assert 'scores' in run.result
    assert 'exp_id' in run.result
    assert isinstance(run.result['scores'], dict)


def test_multi_train():
    run = _test_multi(multi_train_ex)

    trials, exp_id = run.result
    assert isinstance(exp_id, str)
    for trial in trials:
        assert isinstance(trial, Trial)<|MERGE_RESOLUTION|>--- conflicted
+++ resolved
@@ -146,17 +146,12 @@
         'env_name': 'multicomp/YouShallNotPassHumans-v0',
         'transparent_params': ['ff_policy'],
     },
-<<<<<<< HEAD
     {
         'env_name': 'multicomp/SumoHumans-v0',
         'lookback_params': {'lb_num': 2, 'lb_path': 1, 'lb_type': 'zoo'},
         'adv_noise_params': {'noise_val': 0.1},
         'transparent_params': ['ff_policy'],
-    }
-
-
-=======
->>>>>>> 9a6564b3
+    },
 ]
 TRAIN_CONFIGS += [{'rl_algo': algo, 'num_env': 1 if algo in NO_VECENV else 8}
                   for algo in RL_ALGOS.keys() if algo != 'gail']
