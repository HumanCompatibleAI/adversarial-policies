"""Uses PPO to training an attack policy against a fixed, embedded policy."""

import functools
import json
import logging
import os
import os.path as osp
import pkgutil

from gym.spaces import Box
from sacred import Experiment
from sacred.observers import FileStorageObserver
import stable_baselines
from stable_baselines.common.vec_env.vec_normalize import VecNormalize
import tensorflow as tf

from aprl.common import utils
from aprl.envs.gym_compete import (
    GameOutcomeMonitor,
    get_policy_type_for_zoo_agent,
    load_zoo_agent_params,
)
from aprl.envs.multi_agent import (
    FlattenSingletonVecEnv,
    MergeAgentVecEnv,
    make_dummy_vec_multi_env,
    make_subproc_vec_multi_env,
)
from aprl.envs.observation_masking import make_mask_agent_wrappers
import aprl.envs.wrappers
from aprl.policies.loader import load_backward_compatible_model, load_policy, mpi_unavailable_error
from aprl.policies.wrappers import MultiPolicyWrapper
from aprl.training.embedded_agents import CurryVecEnv, TransparentCurryVecEnv
from aprl.training.logger import setup_logger
from aprl.training.lookback import DebugVenv, LookbackRewardVecWrapper, OldMujocoResettableWrapper
from aprl.training.scheduling import ConstantAnnealer, Scheduler
from aprl.training.shaping_wrappers import apply_embedded_agent_wrapper, apply_reward_wrapper

train_ex = Experiment("train")
pylog = logging.getLogger("aprl.train")


def _save(model, root_dir, save_callbacks):
    os.makedirs(root_dir, exist_ok=True)
    model_path = osp.join(root_dir, "model.pkl")
    model.save(model_path)
    for f in save_callbacks:
        f(root_dir)


@train_ex.capture
def old_ppo2(
    _seed,
    env,
    out_dir,
    total_timesteps,
    num_env,
    policy,
    batch_size,
    load_policy,
    learning_rate,
    rl_args,
    logger,
    log_callbacks,
    save_callbacks,
):
    try:
        from baselines.ppo2 import ppo2 as ppo2_old
        from baselines import logger as logger_old
    except ImportError as e:
        msg = "{}. HINT: you need to install (OpenAI) Baselines to use old_ppo2".format(e)
        raise ImportError(msg)

    pylog.warning(
        "'old_ppo2' is deprecated; use 'ppo2' where possible. "
        "Logging and save callbacks not supported amongst other features."
    )
    logger_old.configure(os.path.join(out_dir, "old_rl"))

    NETWORK_MAP = {
        "MlpPolicy": "mlp",
        "MlpLstmPolicy": "lstm",
        "CnnPolicy": "cnn",
        "CnnLstmPolilcy": "cnn_lstm",
    }
    network = NETWORK_MAP[policy]

    graph = tf.Graph()
    sess = utils.make_session(graph)
    load_path = load_policy["path"]
    if load_path is not None:
        assert load_policy["type"] == "old_ppo2"
    with graph.as_default():
        with sess.as_default():
            model = ppo2_old.learn(
                network=network,
                env=env,
                nsteps=batch_size // num_env,
                total_timesteps=total_timesteps,
                load_path=load_path,
                lr=learning_rate,
                seed=_seed,
                **rl_args,
            )

            final_path = osp.join(out_dir, "final_model")
            _save(model, final_path, save_callbacks)

    return final_path


@train_ex.capture
def _stable(
    cls,
    our_type,
    callback_key,
    callback_mul,
    _seed,
    env,
    env_name,
    out_dir,
    total_timesteps,
    policy,
    load_policy,
    rl_args,
    embed_index,
    debug,
    logger,
    log_callbacks,
    save_callbacks,
    log_interval,
    checkpoint_interval,
    **kwargs,
):
    kwargs = dict(env=env, verbose=1 if not debug else 2, **kwargs, **rl_args)
    if load_policy["path"] is not None:
        if load_policy["type"] == our_type:
            # SOMEDAY: Counterintuitively this inherits any extra arguments saved in the policy
            model = load_backward_compatible_model(cls, load_policy["path"], **kwargs)
        elif load_policy["type"] == "zoo":
            policy_cls, policy_kwargs = get_policy_type_for_zoo_agent(
                env_name, transparent_params=None
            )
            kwargs["policy_kwargs"] = policy_kwargs
            model = cls(policy=policy_cls, **kwargs)

            our_idx = 1 - embed_index  # TODO: code duplication?
            params = load_zoo_agent_params(load_policy["path"], env_name, our_idx)
            # We do not need to restore train_model, since it shares params with act_model
            model.act_model.restore(params)
    else:
        model = cls(policy=policy, **kwargs)

    last_checkpoint = 0
    last_log = 0

    def callback(local_vars, global_vars):
        nonlocal last_checkpoint, last_log
        step = local_vars[callback_key] * callback_mul
        if step - checkpoint_interval > last_checkpoint:
            checkpoint_dir = osp.join(out_dir, "checkpoint", f"{step:012}")
            _save(model, checkpoint_dir, save_callbacks)
            last_checkpoint = step

        if step - log_interval > last_log:
            for f in log_callbacks:
                f(logger, local_vars, global_vars)
            last_log = step

        return True  # keep training

    model.learn(total_timesteps=total_timesteps, log_interval=1, seed=_seed, callback=callback)
    final_path = osp.join(out_dir, "final_model")
    _save(model, final_path, save_callbacks)
    model.sess.close()
    return final_path


def _get_mpi_num_proc():
    # SOMEDAY: If we end up using MPI-based algorithms regularly, come up with a cleaner solution.
    from mpi4py import MPI  # pytype:disable=import-error

    if MPI is None:
        num_proc = 1
    else:
        num_proc = MPI.COMM_WORLD.Get_size()
    return num_proc


@train_ex.capture
def gail(batch_size, learning_rate, expert_dataset_path, **kwargs):
    from aprl.training.gail_dataset import ExpertDatasetFromOurFormat

    num_proc = _get_mpi_num_proc()
    if expert_dataset_path is None:
        raise ValueError("Must set expert_dataset_path to use GAIL.")
    expert_dataset = ExpertDatasetFromOurFormat(expert_dataset_path)
    kwargs["d_stepsize"] = learning_rate(1)
    kwargs["vf_stepsize"] = learning_rate(1)
    return _stable(
        stable_baselines.GAIL,
        our_type="gail",
        expert_dataset=expert_dataset,
        callback_key="timesteps_so_far",
        callback_mul=1,
        timesteps_per_batch=batch_size // num_proc,
        **kwargs,
    )


@train_ex.capture
def ppo1(batch_size, learning_rate, **kwargs):
    num_proc = _get_mpi_num_proc()
    pylog.warning("Assuming constant learning rate schedule for PPO1")
    optim_stepsize = learning_rate(1)  # PPO1 does not support a callable learning_rate
    return _stable(
        stable_baselines.PPO1,
        our_type="ppo1",
        callback_key="timesteps_so_far",
        callback_mul=batch_size,
        timesteps_per_actorbatch=batch_size // num_proc,
        optim_stepsize=optim_stepsize,
        schedule="constant",
        **kwargs,
    )


@train_ex.capture
def ppo2(batch_size, num_env, learning_rate, **kwargs):
    return _stable(
        stable_baselines.PPO2,
        our_type="ppo2",
        callback_key="update",
        callback_mul=batch_size,
        n_steps=batch_size // num_env,
        learning_rate=learning_rate,
        **kwargs,
    )


@train_ex.capture
def sac(batch_size, learning_rate, **kwargs):
    return _stable(
        stable_baselines.SAC,
        our_type="sac",
        callback_key="step",
        callback_mul=1,
        batch_size=batch_size,
        learning_rate=learning_rate,
        **kwargs,
    )


@train_ex.config
def train_config():
    # Logging
    root_dir = "data/baselines"  # root of directory to store baselines log
    exp_name = "default"  # name of experiment

    # Environment
    env_name = "multicomp/SumoAnts-v0"  # Gym environment ID
    num_env = 8  # number of environments to run in parallel
    total_timesteps = 4096  # total number of timesteps to training for

    # Embedded Agent Config
    # Typically this is the victim, but for victim hardening this could be the adversary
    embed_index = 0  # index embedded agent plays as
    embed_type = None  # any type supported by aprl.policies.loader
    embed_path = None  # path or other unique identifier
    embed_types = None  # list of types for embedded agents
    embed_paths = None  # list of paths for embedded agents

    mask_embed = False  # should embedded agent's observations be limited
    mask_embed_kwargs = {  # control how embedded agent's observations are limited
        "masking_type": "initialization",
    }

    # RL Algorithm Hyperparameters
    rl_algo = "ppo2"  # RL algorithm to use
    policy = "MlpPolicy"  # policy network type
    batch_size = 2048  # batch size
    learning_rate = 3e-4  # learning rate
    normalize = True  # normalize environment reward
    normalize_observations = True  # if normalize, then normalize environments observations too
    rl_args = dict()  # algorithm-specific arguments

    # General
    checkpoint_interval = 131072  # save weights to disk after this many timesteps
    log_interval = 2048  # log statistics to disk after this many timesteps
    log_output_formats = None  # custom output formats for logging
    debug = False  # debug mode; may run more slowly
    seed = 0  # random seed
    _ = locals()  # quieten flake8 unused variable warning
    del _


@train_ex.config
def adversary_policy_config(rl_algo, embed_type, embed_path):
    load_policy = {  # fine-tune this policy
        "path": None,  # path with policy weights
        "type": rl_algo,  # type supported by aprl.policies.loader
    }
    adv_noise_params = {  # param dict for epsilon-ball noise policy added to zoo policy
        "noise_val": None,  # size of noise ball. Set to nonnegative float to activate.
        "base_path": embed_path,  # path of agent to be wrapped with noise ball
        "base_type": embed_type,  # type of agent to be wrapped with noise ball
    }
    transparent_params = None  # params for transparent embedded policies
    expert_dataset_path = None  # path to trajectory data to train GAIL
    lookback_params = {  # parameters for doing lookback white-box attacks
        "lb_num": 0,  # number of lookback venvs, if zero, lookback is disabled
        "lb_mul": 0.05,  # amount by which we weight differences in lookback
        "lb_path": None,  # path of lookback base policy
        "lb_type": rl_algo,  # type of lookback base policy
    }

    _ = locals()  # quieten flake8 unused variable warning
    del _


DEFAULT_CONFIGS = {}


def load_default(env_name, config_dir):
    default_config = DEFAULT_CONFIGS.get(env_name, "default.json")
    fname = os.path.join("configs", config_dir, default_config)
    config = pkgutil.get_data("aprl", fname)
    return json.loads(config)


@train_ex.config
def wrappers_config(env_name):
    rew_shape = True  # enable reward shaping
    rew_shape_params = load_default(env_name, "rew")  # parameters for reward shaping

    embed_noise = False  # enable adding noise to embedded agents
    embed_noise_params = load_default(env_name, "noise")  # parameters for noise

    _ = locals()  # quieten flake8 unused variable warning
    del _


@train_ex.named_config
def no_embed():
    """Does not load and embed another agent. Useful for debugging, allowing training in a
       single-agent environment.
    """
    embed_types = []
    embed_paths = []

    _ = locals()  # quieten flake8 unused variable warning
    del _


@train_ex.capture
def build_env(
    out_dir,
    _seed,
    env_name,
    num_env,
    embed_types,
    embed_index,
    mask_embed,
    mask_embed_kwargs,
    lookback_params,
    debug,
):
    pre_wrappers = []
    if lookback_params["lb_num"] > 0:
        pre_wrappers.append(OldMujocoResettableWrapper)

    agent_wrappers = {}
    if mask_embed:
        agent_wrappers = make_mask_agent_wrappers(env_name, embed_index, **mask_embed_kwargs)

    if len(embed_types) == 0:
        our_idx = 0
    else:
        our_idx = 1 - embed_index

    def env_fn(i):
        return aprl.envs.wrappers.make_env(
            env_name,
            _seed,
            i,
            out_dir,
            our_idx,
            pre_wrappers=pre_wrappers,
            agent_wrappers=agent_wrappers,
        )

    if not debug and num_env > 1:
        make_vec_env = make_subproc_vec_multi_env
    else:
        make_vec_env = make_dummy_vec_multi_env
    multi_venv = make_vec_env([functools.partial(env_fn, i) for i in range(num_env)])
    if debug and lookback_params["lb_num"] > 0:
        multi_venv = DebugVenv(multi_venv)

    if len(embed_types) == 0:
        assert multi_venv.num_agents == 1, "No embedding only works in single-agent environments."
    else:
        assert multi_venv.num_agents == 2, "Need two-agent environment when agent embedded."

    return multi_venv, our_idx


@train_ex.capture
def multi_wrappers(multi_venv, env_name, log_callbacks):
    if env_name.startswith("multicomp/"):
        game_outcome = GameOutcomeMonitor(multi_venv)
        # Need game_outcome as separate variable as Python closures bind late
        log_callbacks.append(lambda logger, locals, globals: game_outcome.log_callback(logger))
        multi_venv = game_outcome

    return multi_venv


@train_ex.capture
def wrap_adv_noise_ball(env_name, our_idx, multi_venv, adv_noise_params, deterministic):
    adv_noise_agent_val = adv_noise_params["noise_val"]
    base_policy_path = adv_noise_params["base_path"]
    base_policy_type = adv_noise_params["base_type"]
    base_policy = load_policy(
        policy_path=base_policy_path,
        policy_type=base_policy_type,
        env=multi_venv,
        env_name=env_name,
        index=our_idx,
    )

    base_action_space = multi_venv.action_space.spaces[our_idx]
    adv_noise_action_space = Box(
        low=adv_noise_agent_val * base_action_space.low,
        high=adv_noise_agent_val * base_action_space.high,
    )
    multi_venv = MergeAgentVecEnv(
        venv=multi_venv,
        policy=base_policy,
        replace_action_space=adv_noise_action_space,
        merge_agent_idx=our_idx,
        deterministic=deterministic,
    )
    return multi_venv


@train_ex.capture
def maybe_embed_agent(
    multi_venv,
    our_idx,
    scheduler,
    log_callbacks,
    env_name,
    embed_types,
    embed_paths,
    embed_index,
    embed_noise,
    embed_noise_params,
    adv_noise_params,
    transparent_params,
    lookback_params,
):
    if len(embed_types) > 0:
        deterministic = lookback_params is not None
        # If we are actually training an epsilon-ball noise agent on top of a zoo agent
        if adv_noise_params["noise_val"] is not None:
            multi_venv = wrap_adv_noise_ball(
                env_name,
                our_idx,
                multi_venv,
                adv_noise_params=adv_noise_params,
                deterministic=deterministic,
            )
        embedded_policies = []
        # If we're loading multiple embedded agents
        for embed_type, embed_path in zip(embed_types, embed_paths):
            embedded_policies.append(
                load_policy(
                    policy_path=embed_path,
                    policy_type=embed_type,
                    env=multi_venv,
                    env_name=env_name,
                    index=embed_index,
                    transparent_params=transparent_params,
                )
            )

        if embed_noise:
            for i in range(len(embedded_policies)):
                embedded = apply_embedded_agent_wrapper(
                    embedded=embedded_policies[i],
                    noise_params=embed_noise_params,
                    scheduler=scheduler,
                )
                embedded_policies[i] = embedded
                log_callbacks.append(
                    lambda logger, locals, globals: embedded_policies[i].log_callback(logger)
                )

        if len(embedded_policies) > 1:
            embedded_policy = MultiPolicyWrapper(embedded_policies, num_envs=multi_venv.num_envs)
        else:
            embedded_policy = embedded_policies[0]

        # Curry the embedded agent
        cls = TransparentCurryVecEnv if transparent_params is not None else CurryVecEnv
        multi_venv = cls(
            venv=multi_venv,
            policy=embedded_policy,
            agent_idx=embed_index,
            deterministic=deterministic,
        )
    return multi_venv


@train_ex.capture
def single_wrappers(
    single_venv,
    scheduler,
    our_idx,
    normalize,
    normalize_observations,
    rew_shape,
    rew_shape_params,
    embed_index,
    embed_paths,
    embed_types,
    debug,
    env_name,
    load_policy,
    lookback_params,
    transparent_params,
    log_callbacks,
    save_callbacks,
):
    if rew_shape:
        rew_shape_venv = apply_reward_wrapper(
            single_env=single_venv,
            scheduler=scheduler,
            shaping_params=rew_shape_params,
            agent_idx=our_idx,
        )
        log_callbacks.append(lambda logger, locals, globals: rew_shape_venv.log_callback(logger))
        single_venv = rew_shape_venv

        for anneal_type in ["noise", "rew_shape"]:
            if scheduler.is_conditional(anneal_type):
                scheduler.set_annealer_get_logs(anneal_type, rew_shape_venv.get_logs)

    if lookback_params["lb_num"] > 0:
        if len(embed_types) > 1:
            raise ValueError("Lookback is not supported with multiple embedded agents")
        embed_path = embed_paths[0]
        embed_type = embed_types[0]
        lookback_venv = LookbackRewardVecWrapper(
            single_venv,
            env_name,
            debug,
            embed_index,
            embed_path,
            embed_type,
            transparent_params,
            **lookback_params,
        )
        single_venv = lookback_venv

    if normalize:
        if normalize_observations:
            if load_policy["path"] is not None:
                if load_policy["type"] == "zoo":
                    raise ValueError(
                        "Trying to normalize twice. Bansal et al's Zoo agents normalize "
                        "implicitly. Please set normalize=False to disable VecNormalize."
                    )
            normalized_venv = VecNormalize(single_venv)
        else:
            normalized_venv = VecNormalize(single_venv, norm_obs=False)

        if load_policy["path"] is not None and load_policy["type"] != "zoo":
            normalized_venv.load_running_average(load_policy["path"])

        save_callbacks.append(lambda root_dir: normalized_venv.save_running_average(root_dir))
        single_venv = normalized_venv

    return single_venv


RL_ALGOS = {
    "ppo2": ppo2,
    "old_ppo2": old_ppo2,
}
MPI_RL_ALGOS = {
    "gail": gail,
    "ppo1": ppo1,
    "sac": sac,
}

try:
    from mpi4py import MPI  # pytype:disable=import-error

    del MPI
    RL_ALGOS.update(MPI_RL_ALGOS)
except ImportError:
    RL_ALGOS.update({k: mpi_unavailable_error for k in MPI_RL_ALGOS})

# True for Stable Baselines as of 2019-03
NO_VECENV = ["ddpg", "dqn", "gail", "her", "ppo1", "sac"]


<<<<<<< HEAD
def resolve_embed(embed_type, embed_path, embed_types, embed_paths, adv_noise_params):
    adv_noise_params = dict(adv_noise_params)
    if embed_type is None:
        embed_type = "zoo"
        adv_noise_params['base_type'] = embed_type
    if embed_path is None:
        embed_path = "1"
        adv_noise_params['base_path'] = embed_path
=======
@train_ex.main
def train(
    _run,
    root_dir,
    exp_name,
    num_env,
    rl_algo,
    learning_rate,
    log_output_formats,
    embed_path,
    embed_type,
    embed_paths,
    embed_types,
    adv_noise_params,
):
    resolved_adv_noise_params = dict(adv_noise_params)
    if embed_type is None:
        embed_type = "zoo"
        resolved_adv_noise_params["base_type"] = embed_type
    if embed_path is None:
        embed_path = "1"
        resolved_adv_noise_params["base_path"] = embed_path
>>>>>>> 307ce230
    if embed_types is None and embed_paths is None:
        embed_types = [embed_type]
        embed_paths = [embed_path]

<<<<<<< HEAD
    return embed_types, embed_paths, adv_noise_params


@train_ex.main
def train(_run, root_dir, exp_name, num_env, rl_algo, learning_rate, log_output_formats,
          embed_type, embed_path, embed_types, embed_paths, adv_noise_params):
    embed_types, embed_paths, adv_noise_params = resolve_embed(embed_type, embed_path,
                                                               embed_types, embed_paths,
                                                               adv_noise_params)

    scheduler = Scheduler(annealer_dict={'lr': ConstantAnnealer(learning_rate)})
=======
    scheduler = Scheduler(annealer_dict={"lr": ConstantAnnealer(learning_rate)})
>>>>>>> 307ce230
    out_dir, logger = setup_logger(root_dir, exp_name, output_formats=log_output_formats)
    log_callbacks, save_callbacks = [], []

    if rl_algo in NO_VECENV and num_env > 1:
        raise ValueError(f"'{rl_algo}' needs 'num_env' set to 1.")

    multi_venv, our_idx = build_env(out_dir, embed_types=embed_types)
    multi_venv = multi_wrappers(multi_venv, log_callbacks=log_callbacks)
<<<<<<< HEAD
    multi_venv = maybe_embed_agent(multi_venv, our_idx, scheduler, log_callbacks=log_callbacks,
                                   embed_types=embed_types,
                                   embed_paths=embed_paths,
                                   adv_noise_params=adv_noise_params)
=======
    multi_venv = maybe_embed_agent(
        multi_venv,
        our_idx,
        scheduler,
        log_callbacks=log_callbacks,
        embed_types=embed_types,
        embed_paths=embed_paths,
        adv_noise_params=resolved_adv_noise_params,
    )
>>>>>>> 307ce230
    single_venv = FlattenSingletonVecEnv(multi_venv)
    single_venv = single_wrappers(
        single_venv,
        scheduler,
        our_idx,
        log_callbacks=log_callbacks,
        save_callbacks=save_callbacks,
        embed_paths=embed_paths,
        embed_types=embed_types,
    )

    train_fn = RL_ALGOS[rl_algo]
    res = train_fn(
        env=single_venv,
        out_dir=out_dir,
        learning_rate=scheduler.get_annealer("lr"),
        logger=logger,
        log_callbacks=log_callbacks,
        save_callbacks=save_callbacks,
    )
    single_venv.close()

    return res


def main():
    observer = FileStorageObserver(osp.join("data", "sacred", "train"))
    train_ex.observers.append(observer)
    train_ex.run_commandline()


if __name__ == "__main__":
    main()<|MERGE_RESOLUTION|>--- conflicted
+++ resolved
@@ -607,16 +607,21 @@
 NO_VECENV = ["ddpg", "dqn", "gail", "her", "ppo1", "sac"]
 
 
-<<<<<<< HEAD
 def resolve_embed(embed_type, embed_path, embed_types, embed_paths, adv_noise_params):
     adv_noise_params = dict(adv_noise_params)
     if embed_type is None:
         embed_type = "zoo"
-        adv_noise_params['base_type'] = embed_type
+        adv_noise_params["base_type"] = embed_type
     if embed_path is None:
         embed_path = "1"
-        adv_noise_params['base_path'] = embed_path
-=======
+        adv_noise_params["base_path"] = embed_path
+    if embed_types is None and embed_paths is None:
+        embed_types = [embed_type]
+        embed_paths = [embed_path]
+
+    return embed_types, embed_paths, adv_noise_params
+
+
 @train_ex.main
 def train(
     _run,
@@ -626,39 +631,17 @@
     rl_algo,
     learning_rate,
     log_output_formats,
+    embed_type,
     embed_path,
-    embed_type,
+    embed_types,
     embed_paths,
-    embed_types,
     adv_noise_params,
 ):
-    resolved_adv_noise_params = dict(adv_noise_params)
-    if embed_type is None:
-        embed_type = "zoo"
-        resolved_adv_noise_params["base_type"] = embed_type
-    if embed_path is None:
-        embed_path = "1"
-        resolved_adv_noise_params["base_path"] = embed_path
->>>>>>> 307ce230
-    if embed_types is None and embed_paths is None:
-        embed_types = [embed_type]
-        embed_paths = [embed_path]
-
-<<<<<<< HEAD
-    return embed_types, embed_paths, adv_noise_params
-
-
-@train_ex.main
-def train(_run, root_dir, exp_name, num_env, rl_algo, learning_rate, log_output_formats,
-          embed_type, embed_path, embed_types, embed_paths, adv_noise_params):
-    embed_types, embed_paths, adv_noise_params = resolve_embed(embed_type, embed_path,
-                                                               embed_types, embed_paths,
-                                                               adv_noise_params)
-
-    scheduler = Scheduler(annealer_dict={'lr': ConstantAnnealer(learning_rate)})
-=======
+    embed_types, embed_paths, adv_noise_params = resolve_embed(
+        embed_type, embed_path, embed_types, embed_paths, adv_noise_params
+    )
+
     scheduler = Scheduler(annealer_dict={"lr": ConstantAnnealer(learning_rate)})
->>>>>>> 307ce230
     out_dir, logger = setup_logger(root_dir, exp_name, output_formats=log_output_formats)
     log_callbacks, save_callbacks = [], []
 
@@ -667,12 +650,6 @@
 
     multi_venv, our_idx = build_env(out_dir, embed_types=embed_types)
     multi_venv = multi_wrappers(multi_venv, log_callbacks=log_callbacks)
-<<<<<<< HEAD
-    multi_venv = maybe_embed_agent(multi_venv, our_idx, scheduler, log_callbacks=log_callbacks,
-                                   embed_types=embed_types,
-                                   embed_paths=embed_paths,
-                                   adv_noise_params=adv_noise_params)
-=======
     multi_venv = maybe_embed_agent(
         multi_venv,
         our_idx,
@@ -680,9 +657,8 @@
         log_callbacks=log_callbacks,
         embed_types=embed_types,
         embed_paths=embed_paths,
-        adv_noise_params=resolved_adv_noise_params,
-    )
->>>>>>> 307ce230
+        adv_noise_params=adv_noise_params,
+    )
     single_venv = FlattenSingletonVecEnv(multi_venv)
     single_venv = single_wrappers(
         single_venv,
