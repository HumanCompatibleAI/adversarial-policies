from distutils.dir_util import copy_tree
import functools
import logging
import os.path

import matplotlib.pyplot as plt
import pandas as pd
import sacred
from sacred import Experiment
from sacred.observers import FileStorageObserver
import seaborn as sns

from aprl.envs import VICTIM_INDEX
from aprl.envs.gym_compete import is_symmetric
from aprl.visualize import styles as vis_styles
from aprl.visualize import tb, util

<<<<<<< HEAD
# TODO(adam): remove once sacred issue #499 closed
sacred.SETTINGS.CONFIG.READ_ONLY_CONFIG = False

logger = logging.getLogger('aprl.visualize.training')
visualize_training_ex = Experiment('visualize_training')
=======
logger = logging.getLogger("aprl.visualize.training")
visualize_training_ex = Experiment("visualize_training")
>>>>>>> 307ce230

# Helper methods


def save_figs(fig_dir, figs):
    figs = [(",".join(tuple(str(x) for x in key)), fig) for key, fig in figs]
    return list(util.save_figs(fig_dir, figs))


# Plotting


def _aggregate_data(data, xcol, ycols, in_split_keys, data_fns, subsample=100000):
    if data_fns is None:
        data_fns = []

    dfs = []
    for d in data:
        events = d["events"]
        df = pd.DataFrame(events)

        df = df.set_index(xcol)
        df = df[~df.index.duplicated(keep="first")]
        df = df.dropna(how="any")

        s = (df.index / subsample).astype(int)
        df = df.groupby(s).mean()
        df.index = df.index * subsample

        for k in in_split_keys:
            df[k] = d["config"][k]

        for data_fn in data_fns:
            df = data_fn(d["config"]["env_name"], df)

        for k in in_split_keys:
            df = df.set_index(k, append=True)
        df = df.sort_index(axis=0).sort_index(axis=1)

        dfs.append(df)

    longform = pd.concat(dfs)
    longform = longform[ycols]
    longform = longform.sort_index()
    longform = longform.reset_index()

    return longform


def lineplot_multi_fig(
    outer_key,
    data,
    xcol,
    ycols,
    ci,
    in_split_keys,
    plot_cfg=None,
    data_fns=None,
    plot_fns=None,
    **kwargs,
):
    """General method for line plotting TensorBoard datasets with smoothing and subsampling.

    Returns one figure for each plot."""
    if plot_fns is None:
        plot_fns = []

    # Aggregate data and convert to 'tidy' or longform format Seaborn expects
    longform = _aggregate_data(data, xcol, ycols, in_split_keys, data_fns)

    # Plot one figure per ycol
    for ycol in ycols:
        gridspec = {
            "left": 0.22,
            "bottom": 0.22,
        }
        fig, ax = plt.subplots(gridspec_kw=gridspec)

        sns.lineplot(x=xcol, y=ycol, data=longform, ci=ci, linewidth=1, label="Adv", **kwargs)
        for plot_fn in plot_fns:
            plot_fn(locals(), ax)

        yield (ycol,), fig


def lineplot_monolithic(
    outer_key,
    data,
    xcol,
    ycols,
    ci,
    in_split_keys,
    plot_cfg,
    data_fns=None,
    plot_fns=None,
    **kwargs,
):
    """General method for line plotting TensorBoard datasets with smoothing and subsampling.

    Returns a single figure, with plots on multiple axes. This is much harder to get right,
    but produces more compact figures that are good for publications."""
    assert len(ycols) == 1
    ycol = ycols[0]

    if plot_fns is None:
        plot_fns = []

    # Aggregate data and convert to 'tidy' or longform format Seaborn expects
    longform = _aggregate_data(data, xcol, ycols, in_split_keys, data_fns)

    subplot_cfg = plot_cfg["subplots"]
    nrows = len(subplot_cfg)
    ncols = len(subplot_cfg[0])
    assert all(len(x) <= ncols for x in subplot_cfg)

    width, height = plt.rcParams.get("figure.figsize")
    bottom_margin_in = 0.4
    top_margin_in = 0.5
    gridspec_kw = {
        "wspace": 0.15,
        "left": 0.08,
        "right": 0.98,
        "top": 1 - (top_margin_in / height),
        "bottom": bottom_margin_in / height,
    }
    fig, axs = plt.subplots(
        nrows=nrows,
        ncols=ncols,
        sharex=True,
        sharey=True,
        squeeze=False,
        gridspec_kw=gridspec_kw,
        figsize=(width, height),
    )

    for i, cfg_row in enumerate(subplot_cfg):
        for j, cfg in enumerate(cfg_row):
            subset = longform
            for key, val in cfg["filter"].items():
                assert key in in_split_keys
                subset = subset[subset[key] == val]

            ax = axs[i][j]
            if plot_cfg.get("aggregated", True):
                group = subset.groupby(subset[xcol])[ycol]
                group_min, group_median, group_max = group.min(), group.median(), group.max()
                ax.fill_between(x=group_median.index, y1=group_min, y2=group_max, alpha=0.4)
                group_median.plot(label=vis_styles.PRETTY_LABELS["Adv"], ax=ax)
            else:
                sns.lineplot(
                    x=xcol,
                    y=ycol,
                    data=subset,
                    ci=ci,
                    linewidth=1,
                    ax=ax,
                    legend="full",
                    hue="seed",
                    **kwargs,
                )
                # Plot legend in order to add handles, but remove as we'll draw our own later
                ax.get_legend().remove()
            for plot_fn in plot_fns:
                plot_fn(locals(), ax)
            if "title" in cfg:
                ax.set_title(cfg["title"])

    for unused_j in range(j + 1, ncols):
        axs[i][unused_j].remove()

    legend_entries = ax.get_legend_handles_labels()
    legend_ncol = len(legend_entries[0])
    util.outside_legend(legend_entries, legend_ncol, fig, axs[0][0], axs[0][-1])

    yield ("monolithic",), fig


def _win_rate_data_convert(env_name, df):
    """Convert win proportions to percentage and rename columns."""
    victim_index = VICTIM_INDEX[env_name]

    COLUMNS = {
        f"game_win{victim_index}": "Victim Win",
        f"game_win{1 - victim_index}": "Opponent Win",
        "game_tie": "Ties",
    }
    df = df.rename(columns=COLUMNS)

    for col in COLUMNS.values():
        df[col] *= 100

    return df


def _win_rate_make_fig(x, lineplot_fn, fig_dir, **kwargs):
    outer_key, data = x
    generator = lineplot_fn(outer_key, data, **kwargs)
    figs = [(outer_key + inner_key, fig) for inner_key, fig in generator]
    return save_figs(fig_dir, figs)


def _win_rate_labels(variables, ax):
    del variables
    ax.set_xlabel("Timestep")
    ax.set_ylabel("Win rate (%)")


@visualize_training_ex.capture
def win_rate(
    tb_dir,
    lineplot_fn,
    out_split_keys,
    in_split_keys,
    data_fns,
    plot_fns,
    fig_dir,
    xcol,
    ci,
    plot_cfg,
    ycols=None,
    **kwargs,
):
    if ycols is None:
        ycols = ["Opponent Win", "Victim Win", "Ties"]

    configs, events = tb.load_tb_data(tb_dir, keys=["game_win0", "game_win1", "game_tie"])
    make_fig_wrapped = functools.partial(
        _win_rate_make_fig,
        lineplot_fn=lineplot_fn,
        xcol=xcol,
        ycols=ycols,
        ci=ci,
        plot_cfg=plot_cfg,
        in_split_keys=in_split_keys,
        data_fns=[_win_rate_data_convert] + data_fns,
        plot_fns=[_win_rate_labels] + plot_fns,
        fig_dir=fig_dir,
        **kwargs,
    )
    return tb.tb_apply(configs, events, split_keys=out_split_keys, fn=make_fig_wrapped)


LINESTYLES = {
    "Zoo": "-.",
    "Rand": "--",
    "Zero": ":",
}


def plot_baselines(env_name, victim_path, ycol, ax, baseline):
    victim_name = f"Zoo{victim_path}" if is_symmetric(env_name) else f"ZooV{victim_path}"
    scores = baseline.loc[(env_name, victim_name), :]
    num_episodes = util.num_episodes(scores)
    scores = scores / num_episodes * 100  # convert to percent

    scores = scores[ycol]
    zoo_mask = scores.index.str.startswith("Zoo")
    zoo_score = scores.loc[zoo_mask].max()
    scores["Zoo"] = zoo_score
    scores = scores.loc[["Zoo", "Rand", "Zero"]]

    num_lines = len(ax.get_legend_handles_labels()[0])
    for i, (opponent, score) in enumerate(scores.items()):
        label = vis_styles.PRETTY_LABELS[opponent]
        ax.axhline(
            y=score,
            label=label,
            color=f"C{num_lines + i}",
            linewidth=1,
            linestyle=LINESTYLES[opponent],
        )


def plot_baselines_multi_fig(variables, ax, baseline):
    outer_key = variables["outer_key"]
    env_name, victim_path = outer_key
    ycol = variables["ycol"]
    return plot_baselines(env_name, victim_path, ycol, ax, baseline)


def win_rate_per_victim_env(tb_dir, baseline):
    out_split_keys = ["env_name", "victim_path"]
    in_split_keys = ["seed"]

    plot_baselines_wrapped = functools.partial(plot_baselines_multi_fig, baseline=baseline)
    return win_rate(
        tb_dir,
        lineplot_multi_fig,
        out_split_keys,
        in_split_keys,
        data_fns=[],
        plot_fns=[plot_baselines_wrapped],
    )


def win_rate_per_env(tb_dir, baseline):
    out_split_keys = ["env_name"]
    in_split_keys = ["victim_path", "seed"]

    return win_rate(
        tb_dir,
        lineplot_multi_fig,
        out_split_keys,
        in_split_keys,
        data_fns=[],
        plot_fns=[],
        hue="victim_path",
    )


def plot_baselines_monolithic(variables, ax, baseline):
    var_filter = variables["cfg"]["filter"]
    env_name = var_filter["env_name"]
    victim_path = var_filter["victim_path"]
    ycol = variables["ycol"]
    return plot_baselines(env_name, victim_path, ycol, ax, baseline)


def opponent_win_rate_per_victim_env(tb_dir, baseline):
    out_split_keys = []
    in_split_keys = ["env_name", "victim_path", "seed"]

    plot_baselines_wrapped = functools.partial(plot_baselines_monolithic, baseline=baseline)
    return win_rate(
        tb_dir,
        lineplot_monolithic,
        out_split_keys,
        in_split_keys,
        data_fns=[],
        plot_fns=[plot_baselines_wrapped],
        ycols=["Opponent Win"],
    )


# Sacred config and commands


@visualize_training_ex.config
def default_config():
    command = win_rate_per_victim_env
    fig_dir = os.path.join("data", "figs", "training")
    plot_cfg = None
<<<<<<< HEAD
    score_paths = [os.path.join('data', 'aws', 'score_agents', 'normal', x)
                   for x in ['fixed_baseline.json', 'zoo_baseline.json']]
=======
    transfer_score_path = os.path.join(
        "data", "aws", "score_agents", "normal", "2019-05-05T18:12:24+00:00"
    )
>>>>>>> 307ce230
    tb_dir = None
    styles = ["paper", "a4"]
    xcol = "step"
    envs = None
    ci = 95  # 95% confidence interval
    seed = 0  # we don't use it for anything, but stop config changing each time as we version it
    _ = locals()  # quieten flake8 unused variable warning
    del _


def _summary_plot():
    command = opponent_win_rate_per_victim_env
    # Plot for each environment against victim with median (adversary win rate - best zoo win rate)
    plot_cfg = {
        "subplots": [
            [
                {
                    "filter": {"env_name": "multicomp/KickAndDefend-v0", "victim_path": 2},
                    "title": "Kick and Defend 2",
                },
                {
                    "filter": {"env_name": "multicomp/YouShallNotPassHumans-v0", "victim_path": 1},
                    "title": "You Shall Not Pass 1",
                },
                {
                    "filter": {"env_name": "multicomp/SumoHumansAutoContact-v0", "victim_path": 2},
                    "title": "Sumo Humans 2",
                },
            ],
        ]
    }
    ci = None
    tb_dir = os.path.join("data", "aws", "multi_train", "paper", "20190429_011349")
    return locals()


@visualize_training_ex.named_config
def paper_config():
    locals().update(_summary_plot())
    fig_dir = os.path.expanduser("~/dev/adversarial-policies-paper/figs/training_single")
    styles = ["paper", "monolithic"]
    _ = locals()  # quieten flake8 unused variable warning
    del _


@visualize_training_ex.named_config
def slides_config():
    locals().update(_summary_plot())
    fig_dir = os.path.expanduser("~/tmp/adversarial_slides")
    styles = ["paper", "slides"]
    _ = locals()  # quieten flake8 unused variable warning
    del _


def _gen_cell(env_name, victim_path):
    return {
        "filter": {"env_name": env_name, "victim_path": victim_path},
        "title": f"{vis_styles.PRETTY_ENV.get(env_name, env_name)} {victim_path}",
    }


@visualize_training_ex.named_config
def supplementary_config():
    command = opponent_win_rate_per_victim_env
    fig_dir = os.path.expanduser("~/dev/adversarial-policies-paper/figs/training")
    plot_cfg = {
        "subplots": [
            [
                _gen_cell("multicomp/KickAndDefend-v0", 1),
                _gen_cell("multicomp/KickAndDefend-v0", 2),
                _gen_cell("multicomp/KickAndDefend-v0", 3),
            ],
            [
                _gen_cell("multicomp/SumoHumansAutoContact-v0", 1),
                _gen_cell("multicomp/SumoHumansAutoContact-v0", 2),
                _gen_cell("multicomp/SumoHumansAutoContact-v0", 3),
            ],
            [
                _gen_cell("multicomp/SumoAntsAutoContact-v0", 1),
                _gen_cell("multicomp/SumoAntsAutoContact-v0", 2),
                _gen_cell("multicomp/SumoAntsAutoContact-v0", 3),
            ],
            [
                _gen_cell("multicomp/SumoAntsAutoContact-v0", 4),
                _gen_cell("multicomp/YouShallNotPassHumans-v0", 1),
            ],
        ]
    }
    styles = ["paper"]
    ci = None
    tb_dir = os.path.join("data", "aws", "multi_train", "paper", "20190429_011349")
    _ = locals()  # quieten flake8 unused variable warning
    del _


@visualize_training_ex.named_config
def debug_config():
    fig_dir = "data/debug/figs_training"
    styles = ["paper", "threecol"]
    tb_dir = os.path.join("data", "debug", "best_guess")
    ci = None  # much faster
    _ = locals()  # quieten flake8 unused variable warning
    del _


@visualize_training_ex.named_config
def debug_paper_config():
    command = opponent_win_rate_per_victim_env
    fig_dir = "data/debug/figs_training_single"
    plot_cfg = [
        [
            {
                "filter": {"env_name": "multicomp/KickAndDefend-v0", "victim_path": 1},
                "title": "Kick and Defend 1",
            },
            {
                "filter": {"env_name": "multicomp/KickAndDefend-v0", "victim_path": 2},
                "title": "Kick and Defend 2",
            },
        ]
    ]
    ci = None  # much faster
    styles = ["paper", "monolithic"]
    tb_dir = os.path.join("data", "debug", "best_guess")
    _ = locals()  # quieten flake8 unused variable warning
    del _


@visualize_training_ex.main
def visualize_score(command, styles, tb_dir, score_paths, fig_dir):
    baseline = [util.load_datasets(path) for path in score_paths]
    baseline = pd.concat(baseline)

    sns.set_style("whitegrid")
    for style in styles:
        plt.style.use(vis_styles.STYLES[style])

    out_paths = command(tb_dir, baseline)
    for out_path in out_paths:
        visualize_training_ex.add_artifact(filename=out_path)

    for observer in visualize_training_ex.observers:
        if hasattr(observer, "dir"):
            logger.info(f"Copying from {observer.dir} to {fig_dir}")
            copy_tree(observer.dir, fig_dir)
            break


def main():
    observer = FileStorageObserver(os.path.join("data", "sacred", "visualize_training"))
    visualize_training_ex.observers.append(observer)
    visualize_training_ex.run_commandline()


if __name__ == "__main__":
    main()<|MERGE_RESOLUTION|>--- conflicted
+++ resolved
@@ -15,16 +15,11 @@
 from aprl.visualize import styles as vis_styles
 from aprl.visualize import tb, util
 
-<<<<<<< HEAD
 # TODO(adam): remove once sacred issue #499 closed
 sacred.SETTINGS.CONFIG.READ_ONLY_CONFIG = False
 
-logger = logging.getLogger('aprl.visualize.training')
-visualize_training_ex = Experiment('visualize_training')
-=======
 logger = logging.getLogger("aprl.visualize.training")
 visualize_training_ex = Experiment("visualize_training")
->>>>>>> 307ce230
 
 # Helper methods
 
@@ -227,7 +222,6 @@
 
 
 def _win_rate_labels(variables, ax):
-    del variables
     ax.set_xlabel("Timestep")
     ax.set_ylabel("Win rate (%)")
 
@@ -367,14 +361,10 @@
     command = win_rate_per_victim_env
     fig_dir = os.path.join("data", "figs", "training")
     plot_cfg = None
-<<<<<<< HEAD
-    score_paths = [os.path.join('data', 'aws', 'score_agents', 'normal', x)
-                   for x in ['fixed_baseline.json', 'zoo_baseline.json']]
-=======
-    transfer_score_path = os.path.join(
-        "data", "aws", "score_agents", "normal", "2019-05-05T18:12:24+00:00"
-    )
->>>>>>> 307ce230
+    score_paths = [
+        os.path.join("data", "aws", "score_agents", "normal", x)
+        for x in ["fixed_baseline.json", "zoo_baseline.json"]
+    ]
     tb_dir = None
     styles = ["paper", "a4"]
     xcol = "step"
