import functools
import json
import logging
import os.path
import re

import matplotlib.backends.backend_pdf
from matplotlib.patches import Rectangle
import matplotlib.pyplot as plt
import numpy as np
import pandas as pd
import seaborn as sns

from aprl import train
from aprl.configs import DATA_LOCATION
from aprl.envs import VICTIM_INDEX, gym_compete
from aprl.visualize import styles

logger = logging.getLogger("aprl.visualize.util")

# Data loading & manipulation


<<<<<<< HEAD
def load_json(path: str):
    with open(path, 'r') as f:
=======
def load_json(path):
    with open(path, "r") as f:
>>>>>>> 307ce230
        return json.load(f)


def load_scores(path: str) -> pd.DataFrame:
    raw = load_json(path)
    res = {}
    for d in raw:
        assert d.keys() == {"k", "v"}
        k, v = tuple(d["k"]), d["v"]
        env_name, agent_a_type, agent_a_path, agent_b_type, agent_b_path = k
        victim_index = VICTIM_INDEX[env_name]
        our_index = 1 - victim_index
        v = {
            "Ties": v["ties"],
            "Victim Win": v[f"win{victim_index}"],
            "Opponent Win": v[f"win{our_index}"],
        }
        if victim_index == 1:  # victim is agent_b
            k = (env_name, agent_b_type, agent_b_path, agent_a_type, agent_a_path)
        assert k not in res
        res[k] = v

    df = pd.DataFrame(res).T
<<<<<<< HEAD
    df.index.names = ['env_name', 'victim_type', 'victim_path',
                      'opponent_type', 'opponent_path']
    cols = ['Opponent Win', 'Victim Win', 'Ties']
    return df.loc[:, cols].copy()


def abbreviate_agent_config(env_name: str, agent_type: str, agent_path: str,
                            suffix: str, victim: bool) -> str:
    """Convert an agent configuration into a short abbreviation."""
    if agent_type == 'zoo':
        prefix = f'Zoo{suffix}'
        if not gym_compete.is_symmetric(env_name):
            prefix += 'V' if victim else 'O'
        assert isinstance(agent_path, str) and len(agent_path) == 1 and agent_path.isnumeric()
        return f'{prefix}{agent_path}'
    elif agent_type == 'zero':
        return f'Zero{suffix}'
    elif agent_type == 'random':
        return f'Rand{suffix}'
    elif agent_type == 'ppo2':
        components = agent_path.split(os.path.sep)
        components = components[:-3]  # chop off baselines/*/final_model
        components = components[components.index('multi_train'):]  # make relative
        sacred_path = os.path.join(DATA_LOCATION, *components,
                                   'sacred', 'train', '1', 'config.json')

        with open(sacred_path, 'r') as f:
            cfg = json.load(f)

        load_policy = cfg['load_policy']
        finetuned = load_policy['path'] is not None
        if finetuned:
            orig = abbreviate_agent_config(env_name, load_policy['type'], load_policy['path'],
                                           suffix='', victim=victim)

        try:
            embed_types, embed_paths, _ = train.resolve_embed(
                cfg['embed_type'], cfg['embed_path'], cfg['embed_types'], cfg['embed_paths'], {})
        except KeyError:
            # TODO(adam): this is for backward compatibility, remove after retraining old policies
            embed_types = [cfg['victim_type']]
            embed_paths = [str(cfg['victim_path'])]

        if victim:
            assert finetuned
            assert load_policy['type'] == 'zoo'

            single = set(embed_types) == {'ppo2'}
            dual = set(embed_types) == {'ppo2', 'zoo'}
            assert single or dual
            defense_type = 'S' if single else 'D'
            return orig.replace('Zoo', f'Zoo{suffix}{defense_type}')
        else:  # opponent
            assert len(embed_types) == 1
            victim_abbv = abbreviate_agent_config(env_name, embed_types[0], embed_paths[0],
                                                  suffix='', victim=True)
            victim_abbv = re.sub(r'Zoo([SD]?)[OV]?(.*)', r'\1\2', victim_abbv)
            prefix = 'F' if finetuned else ''
            return f'{prefix}Adv{suffix}{victim_abbv}'
    else:
        raise ValueError(f"Unknown agent_type '{agent_type}'")


def victim_abbrev(x, suffix) -> str:
    env_name, victim_type, victim_path, _, _ = x
    return abbreviate_agent_config(env_name, victim_type, victim_path,
                                   suffix=suffix, victim=True)


def opponent_abbrev(x, suffix) -> str:
    env_name, _, _, opponent_type, opponent_path = x
    return abbreviate_agent_config(env_name, opponent_type, opponent_path,
                                   suffix=suffix, victim=False)


# Longer description: for website
FRIENDLY_AGENT_LABEL_LONG = {
    "Rand": "Random",
    "Zero": "Lifeless",
    r"Zoo[VO]?[0-9]": "Normal",
    r"ZooM[VO]?[0-9]": "Masked",
    r"ZooMS[VO]?[0-9]": "Masked Single Fine-tuned",
    r"ZooMD[VO]?[0-9]": "Masked Dual Fine-tuned",
    r"ZooS[VO]?[0-9]": "Single Fine-tuned",
    r"ZooD[VO]?[0-9]": "Dual Fine-tuned",
    r"Adv([0-9])": "Adversary",
    r"Adv[SD]([0-9])": "Retrained Adversary",
}

# Shorter description: for videos
FRIENDLY_AGENT_LABEL_SHORT = {
    "Rand": "Random",
    "Zero": "Lifeless",
    r"Zoo[VO]?[0-9]": "Normal",
    r"ZooM[SD]?[VO]?[0-9]": "Masked",
    r"Zoo[SD][VO]?[0-9]": "Fine-tuned",
    r"Adv[SD]?([0-9])": "Adversary",
}

=======
    df.index.names = ["env_name", "victim_type", "victim_path", "adversary_type", "adversary_path"]
    cols = ["Opponent Win", "Victim Win", "Ties"]
    return df.loc[:, cols].copy()


def load_zoo_baseline(path):
    """Returns DataFrame with index (env_name, agent 0 zoo path, agent 1 zoo path)."""
    scores = load_scores(path)
    # drop the 'types' which are always 'zoo'
    scores.index = scores.index.droplevel(level=3).droplevel(level=1)
    scores.index.names = ["Environment", "Agent 0", "Agent 1"]
    assert scores.index.is_unique
    return scores


def load_fixed_baseline(path):
    """Returns DataFrame with index (env_name, victim path, opponent type)."""
    scores = load_scores(path)
    # drop the always 'zoo' type for victim and the
    scores.index = scores.index.droplevel(level=4).droplevel(level=1)
    scores.index.names = ["Environment", "Victim", "Baseline"]
    assert scores.index.is_unique
    return scores


def load_transfer_baseline(path):
    """Returns DataFrame with index (env_name, victim path, adversary trained on victim path)."""
    scores = load_scores(path)
    # drop the always 'zoo' and 'ppo2' type for victim and adversary
    scores.index = scores.index.droplevel(level=3).droplevel(level=1)
    adversary_paths = scores.index.get_level_values(2)
    trained_on = adversary_paths.str.replace(".*victim_path=", "").str.replace("[^0-9].*", "")
    scores.index = pd.MultiIndex.from_tuples(
        [(x[0], x[1], path) for x, path in zip(scores.index, trained_on)]
    )
    scores.index.names = ["Environment", "Victim", "Adversary For"]
    assert scores.index.is_unique
    return scores


def prefix_level(df, prefix, level):
    levels = prefix + df.index.levels[level]
    df.index = df.index.set_levels(levels, level=level)
    return df


def agent_index_suffix(env_name, victim_name, opponent_name):
    if not gym_compete.is_symmetric(env_name):
        if victim_name.startswith("Zoo"):
            victim_name = f"{victim_name[:-1]}V{victim_name[-1]}"
        if opponent_name.startswith("Zoo"):
            opponent_name = f"{opponent_name[:-1]}O{opponent_name[-1]}"
    return env_name, victim_name, opponent_name


def combine_all(fixed, zoo, transfer, victim_suffix, opponent_suffix):
    dfs = []

    if transfer is not None:
        transfer = transfer.copy()
        transfer = prefix_level(transfer, "Adv" + opponent_suffix, 2)
        dfs.append(transfer)

    if zoo is not None:
        zoo = zoo.copy()
        zoo = prefix_level(zoo, "Zoo", 2)
        dfs.append(zoo)

    if fixed is not None:
        fixed = fixed.copy()
        fixed.index = fixed.index.set_levels(["Rand", "Zero"], level=2)
        dfs.append(fixed)

    combined = pd.concat(dfs, axis=0)
    combined = prefix_level(combined, "Zoo" + victim_suffix, 1)
    combined = combined.sort_index(level=0, sort_remaining=False)
    combined.index = combined.index.set_names("Opponent", level=2)
>>>>>>> 307ce230

def friendly_agent_label(abbrev: str, short: bool = False) -> str:
    labels = FRIENDLY_AGENT_LABEL_SHORT if short else FRIENDLY_AGENT_LABEL_LONG
    matches = {pattern: label for pattern, label in labels.items()
               if re.match(pattern, abbrev)}
    if len(matches) == 0:
        raise ValueError(f"No friendly label for '{abbrev}'")
    if len(matches) > 1:
        raise ValueError(f"Ambiguous friendly label for '{abbrev}'")
    return list(matches.values())[0]


def load_datasets(path: str, victim_suffix: str = '', opponent_suffix: str = '') -> pd.DataFrame:
    """Loads scores from path, using `abbreviate_agent_config` to pretty-print agents.

<<<<<<< HEAD
    :param path: Path to a JSON file to load using `load_scores`.
    :param victim_suffix: A suffix for victim agents.
    :param opponent_suffix: A suffix for opponent agents.
    :return A DataFrame containing columns "Opponent Win", "Victim Win" and "Ties" with MultiIndex
        with levels "env_name", "victim_type", "victim_path", "opponent_type" and "opponent_path".
    """
    scores = load_scores(path)

    assert scores.index.is_unique
    idx = scores.index.to_frame()
    victims = idx.apply(functools.partial(victim_abbrev, suffix=victim_suffix),
                        axis='columns')
    opponents = idx.apply(functools.partial(opponent_abbrev, suffix=opponent_suffix),
                          axis='columns')
    idx['victim_abbrev'] = victims
    idx['opponent_abbrev'] = opponents
    idx = idx.drop(columns=['victim_type', 'victim_path', 'opponent_type', 'opponent_path'])
    idx = pd.MultiIndex.from_frame(idx)
    assert idx.is_unique, "two distinct agents mapped to same abbreviation"
    scores.index = idx

    return scores
=======
def load_datasets(timestamped_path, victim_suffix="", opponent_suffix=""):
    score_dir = os.path.dirname(timestamped_path)
    fixed_path = os.path.join(score_dir, "fixed_baseline.json")
    try:
        fixed = load_fixed_baseline(fixed_path)
    except FileNotFoundError:
        logger.warning(f"No fixed baseline at '{fixed_path}'")
        fixed = None

    zoo_path = os.path.join(score_dir, "zoo_baseline.json")
    try:
        zoo = load_zoo_baseline(zoo_path)
    except FileNotFoundError:
        logger.warning(f"No fixed baseline at '{zoo_path}'")
        zoo = None

    transfer = load_transfer_baseline(os.path.join(timestamped_path, "adversary_transfer.json"))
    return combine_all(
        fixed, zoo, transfer, victim_suffix=victim_suffix, opponent_suffix=opponent_suffix
    )

>>>>>>> 307ce230

# Visualization


def apply_per_env(scores, fn, *args, suptitle=True, **kwargs):
    envs = scores.index.levels[0]
    for i, env_name in enumerate(envs):
        single_env = pd.DataFrame(scores.loc[env_name])
        single_env.name = env_name
        fig = fn(single_env, *args, **kwargs)

        if suptitle:
            pretty_env = styles.PRETTY_ENV.get(env_name, env_name)
            fig.suptitle(pretty_env)

        yield env_name, fig


def save_figs(out_dir, generator, combine=False):
    if combine:
        combined = matplotlib.backends.backend_pdf.PdfPages(os.path.join(out_dir, "combined.pdf"))
    for fig_name, fig in generator:
        fig_name = fig_name.replace("/", "_").replace(" ", "_")
        out_path = os.path.join(out_dir, fig_name + ".pdf")
        logger.info(f"Saving to '{out_path}'")
        fig.savefig(out_path)
        if combine:
            combined.savefig(fig)
        yield out_path
        plt.close(fig)
    if combine:
        combined.close()


def num_episodes(single_env):
    """Compute number of episodes in dataset"""
    num_episodes = pd.unique(single_env.sum(axis=1))
    assert len(num_episodes) == 1
    return num_episodes[0]


def rotate_labels(ax, xrot=90, yrot=0):
    for label in ax.get_xticklabels():
        label.set_rotation(xrot)
    for label in ax.get_yticklabels():
        label.set_rotation(yrot)


def outside_legend(
    legend_entries,
    legend_ncol,
    fig,
    ax_left,
    ax_right,
    legend_padding=0.25,
    legend_height=0.3,
    **kwargs,
):
    width, height = fig.get_size_inches()

    pos_left = ax_left.get_position(original=True)
    pos_right = ax_right.get_position(original=True)
    legend_left = pos_left.x0
    legend_right = pos_right.x0 + pos_right.width
    legend_width = legend_right - legend_left
    legend_bottom = pos_left.y0 + pos_left.height + legend_padding / height
    legend_height = legend_height / height
    bbox = (legend_left, legend_bottom, legend_width, legend_height)
    fig.legend(
        *legend_entries,
        loc="lower center",
        ncol=legend_ncol,
        bbox_to_anchor=bbox,
        mode="expand",
        borderaxespad=0,
        frameon=True,
        **kwargs,
    )


GROUPS = {
<<<<<<< HEAD
    'rows': [r'^ZooV?[0-9]', r'^ZooSV?[0-9]', r'^ZooDV?[0-9]', r'^ZooMV?[0-9]'],
    'cols': [r'^Adv[0-9]', r'^F?AdvS[0-9]', r'^F?AdvD[0-9]', r'^ZooO?[0-9]', r'^Zero|^Rand']
=======
    "rows": [r"ZooV?[0-9]", r"ZooMV?[0-9]"],
    "cols": [r"^Adv[0-9]", r"^ZooO?[0-9]", r"Zero|Rand"],
>>>>>>> 307ce230
}


def _split_groups(df):
    group_members = {}
    num_matches = {}
    index = df.index.remove_unused_levels()
    for kind, groups in GROUPS.items():
        level = 1 if kind == "cols" else 0
        level_values = index.levels[level]
        masks = [level_values.str.contains(pattern) for pattern in groups]
        group_members[kind] = [level_values[mask] for mask in masks if np.any(mask)]
        num_matches[kind] = [mask.sum() for mask in masks if np.any(mask)]
    return group_members, num_matches


class DogmaticNormalize(matplotlib.colors.Normalize):  # pytype:disable=module-attr
    """Workaround heatmap resetting vmin and vmax internally."""

    def __init__(self, vmin, vmax):
        self._real_vmin = vmin
        self._real_vmax = vmax
        super(DogmaticNormalize, self).__init__(vmin, vmax, clip=True)

    def __call__(self, *args, **kwargs):
        self.vmin = self._real_vmin
        self.vmax = self._real_vmax
        return super(DogmaticNormalize, self).__call__(*args, **kwargs)


DIRECTIONS = {  # Which way is better?
    "Opponent Win": 1,  # bigger better
    "Victim Win": -1,  # smaller better
    "Ties": 0,  # neither
}


<<<<<<< HEAD
def _pretty_heatmap(single_env, col, cmap, fig, gridspec_kw,
                    xlabel=False, ylabel=False, cbar_width=0.0, yaxis=True):
    single_env = pd.DataFrame(single_env)
    # Blank out names so Seaborn doesn't plot them
    single_env.index.names = [None for _ in single_env.index.names]

=======
def _pretty_heatmap(
    single_env, col, cmap, fig, gridspec_kw, xlabel=False, ylabel=False, cbar_width=0.0, yaxis=True
):
>>>>>>> 307ce230
    group_members, num_matches = _split_groups(single_env)
    single_kind = single_env[col].unstack()
    direction = DIRECTIONS[col]

    gridspec_kw = dict(gridspec_kw)
<<<<<<< HEAD
    gridspec_kw.update({
        'width_ratios': num_matches['cols'],
        'height_ratios': num_matches['rows'],
        'bottom': gridspec_kw['bottom'] + (0.03 if xlabel else 0.01),
        'left': gridspec_kw['left'] + (0.05 if ylabel else 0.0),
    })
    nrows = len(num_matches['rows'])
    ncols = len(num_matches['cols'])
=======
    gridspec_kw.update(
        {
            "width_ratios": num_matches["cols"],
            "height_ratios": num_matches["rows"],
            "bottom": gridspec_kw["bottom"] + (0.02 if xlabel else 0.0),
            "left": gridspec_kw["left"] + (0.05 if ylabel else 0.0),
        }
    )
    nrows = len(num_matches["rows"])
    ncols = len(num_matches["cols"])
>>>>>>> 307ce230
    axs = fig.subplots(nrows=nrows, ncols=ncols, gridspec_kw=gridspec_kw)

    cbar = cbar_width > 0
    cbar_ax = None
    if cbar > 0:
        gs = matplotlib.gridspec.GridSpec(1, 1)  # pytype:disable=module-attr
        cbar_ax = fig.add_subplot(gs[0, 0])
        margin_width = cbar_width * 1 / 9
        bar_width = cbar_width * 3 / 9
        gs.update(
            bottom=gridspec_kw["bottom"],
            top=gridspec_kw["top"],
            left=gridspec_kw["right"] + margin_width,
            right=gridspec_kw["right"] + margin_width + bar_width,
        )

    norm = DogmaticNormalize(vmin=-10, vmax=100)
    for i, (row_axs, row_members) in enumerate(zip(axs, group_members["rows"])):
        first_col = True
        best_vals = (direction * single_kind.loc[row_members, :]).max(axis=1)
        for ax, col_members in zip(row_axs, group_members["cols"]):
            subset = single_kind.loc[row_members, col_members]

            # Plot heat map
<<<<<<< HEAD
            sns.heatmap(subset, cbar=cbar, cbar_ax=cbar_ax, norm=norm, cmap=cmap,
                        vmin=0, vmax=100, annot=True, fmt='.0f', ax=ax,
                        xticklabels=True, yticklabels=True)
=======
            sns.heatmap(
                subset,
                cbar=cbar,
                cbar_ax=cbar_ax,
                norm=norm,
                cmap=cmap,
                vmin=0,
                vmax=100,
                annot=True,
                fmt=".0f",
                ax=ax,
            )
>>>>>>> 307ce230

            # Red border around maximal entries
            if direction != 0:
                best = (direction * subset.T >= best_vals).T

                subplot_rows, subplot_cols = best.shape
                for m in range(subplot_rows):
                    for n in range(subplot_cols):
                        if best.iloc[m, n]:
                            rectangle = Rectangle((m, n), 1, 1, fill=False, edgecolor="red", lw=1)
                            ax.add_patch(rectangle)

            ax.get_yaxis().set_visible(yaxis and first_col)
            ax.get_xaxis().set_visible(i == nrows - 1)

            rotate_labels(ax)
            first_col = False
            cbar = False

    if xlabel:
        midpoint = (axs[-1, 0].get_position().x0 + axs[-1, -1].get_position().x1) / 2
        fig.text(midpoint, 0.01, "Opponent", ha="center")
    if ylabel:
        fig.text(0.01, 0.5 * (gridspec_kw["left"] + 1), "Victim", va="center", rotation="vertical")

    return axs


def heatmap_one_col(single_env, col, cbar, xlabel, ylabel, cmap="Blues"):
    width, height = plt.rcParams["figure.figsize"]
    if xlabel:
        height += 0.17
    fig = plt.figure(figsize=(width, height))

    cbar_width = 0.15 if cbar else 0.0
    gridspec_kw = {
        "left": 0.2,
        "right": 0.98 - cbar_width,
        "bottom": 0.28,
        "top": 0.95,
        "wspace": 0.05,
        "hspace": 0.05,
    }
    single_env *= 100 / num_episodes(single_env)  # convert to percentages

    _pretty_heatmap(
        single_env, col, cmap, fig, gridspec_kw, xlabel=xlabel, ylabel=ylabel, cbar_width=cbar_width
    )
    return fig


def heatmap_full(single_env, cmap="Blues", cols=None):
    # Figure layout calculations
    if cols is None:
        cols = single_env.columns

    cbar_width_in = 0.41
    reserved = {  # in inches
        "left": 0.605,  # for y-axis
        "top": 0.28,  # for title
        "bottom": 0.49,  # for x-axis
        "right": cbar_width_in + 0.02,  # for color bar plus margin
    }

    reserved_height = reserved["top"] + reserved["bottom"]
    width, nominal_height = plt.rcParams.get("figure.figsize")
    portion_for_heatmap = nominal_height - reserved_height
    # We want height to vary depending on number of labels. Take figure size as specifying the
    # height for a 'typical' figure with 6 rows.
    height_per_row = nominal_height * portion_for_heatmap / 6
    num_rows = len(pd.unique(single_env.index.get_level_values(0)))
    height_for_heatmap = height_per_row * max(num_rows, 4)

    height = reserved_height + height_for_heatmap
    gridspec_kw = {
        "top": 1 - reserved["top"] / height,
        "bottom": reserved["bottom"] / height,
        "wspace": 0.05,
        "hspace": 0.05,
    }

    # Actually plot the heatmap
    subplot_wspace = 0.05 / width
    left = reserved["left"] / width
    max_right = 1 - reserved["right"] / width
    per_plot_width = (max_right - left) / len(cols)

    single_env *= 100 / num_episodes(single_env)  # convert to percentages
    fig = plt.figure(figsize=(width, height))
    for i, col in enumerate(cols):
        right = left + per_plot_width - subplot_wspace
        gridspec_kw.update({"left": left, "right": right})

        cbar = i == len(cols) - 1
        subplot_cbar_width = cbar_width_in / width if cbar else 0.0

        _pretty_heatmap(
            single_env, col, cmap, fig, gridspec_kw, cbar_width=subplot_cbar_width, yaxis=i == 0
        )

        if len(cols) > 1:
            mid_x = (left + right - subplot_cbar_width) / 2
            mid_y = (1 + gridspec_kw["top"]) / 2
            plt.figtext(
                mid_x, mid_y, col, va="center", ha="center", size=plt.rcParams.get("axes.titlesize")
            )

        left += per_plot_width

    return fig<|MERGE_RESOLUTION|>--- conflicted
+++ resolved
@@ -21,13 +21,8 @@
 # Data loading & manipulation
 
 
-<<<<<<< HEAD
 def load_json(path: str):
-    with open(path, 'r') as f:
-=======
-def load_json(path):
     with open(path, "r") as f:
->>>>>>> 307ce230
         return json.load(f)
 
 
@@ -51,80 +46,83 @@
         res[k] = v
 
     df = pd.DataFrame(res).T
-<<<<<<< HEAD
-    df.index.names = ['env_name', 'victim_type', 'victim_path',
-                      'opponent_type', 'opponent_path']
-    cols = ['Opponent Win', 'Victim Win', 'Ties']
+    df.index.names = ["env_name", "victim_type", "victim_path", "opponent_type", "opponent_path"]
+    cols = ["Opponent Win", "Victim Win", "Ties"]
     return df.loc[:, cols].copy()
 
 
-def abbreviate_agent_config(env_name: str, agent_type: str, agent_path: str,
-                            suffix: str, victim: bool) -> str:
+def abbreviate_agent_config(
+    env_name: str, agent_type: str, agent_path: str, suffix: str, victim: bool
+) -> str:
     """Convert an agent configuration into a short abbreviation."""
-    if agent_type == 'zoo':
-        prefix = f'Zoo{suffix}'
+    if agent_type == "zoo":
+        prefix = f"Zoo{suffix}"
         if not gym_compete.is_symmetric(env_name):
-            prefix += 'V' if victim else 'O'
+            prefix += "V" if victim else "O"
         assert isinstance(agent_path, str) and len(agent_path) == 1 and agent_path.isnumeric()
-        return f'{prefix}{agent_path}'
-    elif agent_type == 'zero':
-        return f'Zero{suffix}'
-    elif agent_type == 'random':
-        return f'Rand{suffix}'
-    elif agent_type == 'ppo2':
+        return f"{prefix}{agent_path}"
+    elif agent_type == "zero":
+        return f"Zero{suffix}"
+    elif agent_type == "random":
+        return f"Rand{suffix}"
+    elif agent_type == "ppo2":
         components = agent_path.split(os.path.sep)
         components = components[:-3]  # chop off baselines/*/final_model
-        components = components[components.index('multi_train'):]  # make relative
-        sacred_path = os.path.join(DATA_LOCATION, *components,
-                                   'sacred', 'train', '1', 'config.json')
-
-        with open(sacred_path, 'r') as f:
+        components = components[components.index("multi_train") :]  # make relative
+        sacred_path = os.path.join(
+            DATA_LOCATION, *components, "sacred", "train", "1", "config.json"
+        )
+
+        with open(sacred_path, "r") as f:
             cfg = json.load(f)
 
-        load_policy = cfg['load_policy']
-        finetuned = load_policy['path'] is not None
+        load_policy = cfg["load_policy"]
+        finetuned = load_policy["path"] is not None
         if finetuned:
-            orig = abbreviate_agent_config(env_name, load_policy['type'], load_policy['path'],
-                                           suffix='', victim=victim)
+            orig = abbreviate_agent_config(
+                env_name, load_policy["type"], load_policy["path"], suffix="", victim=victim
+            )
 
         try:
             embed_types, embed_paths, _ = train.resolve_embed(
-                cfg['embed_type'], cfg['embed_path'], cfg['embed_types'], cfg['embed_paths'], {})
+                cfg["embed_type"], cfg["embed_path"], cfg["embed_types"], cfg["embed_paths"], {}
+            )
         except KeyError:
             # TODO(adam): this is for backward compatibility, remove after retraining old policies
-            embed_types = [cfg['victim_type']]
-            embed_paths = [str(cfg['victim_path'])]
+            embed_types = [cfg["victim_type"]]
+            embed_paths = [str(cfg["victim_path"])]
 
         if victim:
             assert finetuned
-            assert load_policy['type'] == 'zoo'
-
-            single = set(embed_types) == {'ppo2'}
-            dual = set(embed_types) == {'ppo2', 'zoo'}
+            assert load_policy["type"] == "zoo"
+
+            single = set(embed_types) == {"ppo2"}
+            dual = set(embed_types) == {"ppo2", "zoo"}
             assert single or dual
-            defense_type = 'S' if single else 'D'
-            return orig.replace('Zoo', f'Zoo{suffix}{defense_type}')
+            defense_type = "S" if single else "D"
+            return orig.replace("Zoo", f"Zoo{suffix}{defense_type}")
         else:  # opponent
             assert len(embed_types) == 1
-            victim_abbv = abbreviate_agent_config(env_name, embed_types[0], embed_paths[0],
-                                                  suffix='', victim=True)
-            victim_abbv = re.sub(r'Zoo([SD]?)[OV]?(.*)', r'\1\2', victim_abbv)
-            prefix = 'F' if finetuned else ''
-            return f'{prefix}Adv{suffix}{victim_abbv}'
+            victim_abbv = abbreviate_agent_config(
+                env_name, embed_types[0], embed_paths[0], suffix="", victim=True
+            )
+            victim_abbv = re.sub(r"Zoo([SD]?)[OV]?(.*)", r"\1\2", victim_abbv)
+            prefix = "F" if finetuned else ""
+            return f"{prefix}Adv{suffix}{victim_abbv}"
     else:
         raise ValueError(f"Unknown agent_type '{agent_type}'")
 
 
 def victim_abbrev(x, suffix) -> str:
     env_name, victim_type, victim_path, _, _ = x
-    return abbreviate_agent_config(env_name, victim_type, victim_path,
-                                   suffix=suffix, victim=True)
+    return abbreviate_agent_config(env_name, victim_type, victim_path, suffix=suffix, victim=True)
 
 
 def opponent_abbrev(x, suffix) -> str:
     env_name, _, _, opponent_type, opponent_path = x
-    return abbreviate_agent_config(env_name, opponent_type, opponent_path,
-                                   suffix=suffix, victim=False)
+    return abbreviate_agent_config(
+        env_name, opponent_type, opponent_path, suffix=suffix, victim=False
+    )
 
 
 # Longer description: for website
@@ -151,90 +149,10 @@
     r"Adv[SD]?([0-9])": "Adversary",
 }
 
-=======
-    df.index.names = ["env_name", "victim_type", "victim_path", "adversary_type", "adversary_path"]
-    cols = ["Opponent Win", "Victim Win", "Ties"]
-    return df.loc[:, cols].copy()
-
-
-def load_zoo_baseline(path):
-    """Returns DataFrame with index (env_name, agent 0 zoo path, agent 1 zoo path)."""
-    scores = load_scores(path)
-    # drop the 'types' which are always 'zoo'
-    scores.index = scores.index.droplevel(level=3).droplevel(level=1)
-    scores.index.names = ["Environment", "Agent 0", "Agent 1"]
-    assert scores.index.is_unique
-    return scores
-
-
-def load_fixed_baseline(path):
-    """Returns DataFrame with index (env_name, victim path, opponent type)."""
-    scores = load_scores(path)
-    # drop the always 'zoo' type for victim and the
-    scores.index = scores.index.droplevel(level=4).droplevel(level=1)
-    scores.index.names = ["Environment", "Victim", "Baseline"]
-    assert scores.index.is_unique
-    return scores
-
-
-def load_transfer_baseline(path):
-    """Returns DataFrame with index (env_name, victim path, adversary trained on victim path)."""
-    scores = load_scores(path)
-    # drop the always 'zoo' and 'ppo2' type for victim and adversary
-    scores.index = scores.index.droplevel(level=3).droplevel(level=1)
-    adversary_paths = scores.index.get_level_values(2)
-    trained_on = adversary_paths.str.replace(".*victim_path=", "").str.replace("[^0-9].*", "")
-    scores.index = pd.MultiIndex.from_tuples(
-        [(x[0], x[1], path) for x, path in zip(scores.index, trained_on)]
-    )
-    scores.index.names = ["Environment", "Victim", "Adversary For"]
-    assert scores.index.is_unique
-    return scores
-
-
-def prefix_level(df, prefix, level):
-    levels = prefix + df.index.levels[level]
-    df.index = df.index.set_levels(levels, level=level)
-    return df
-
-
-def agent_index_suffix(env_name, victim_name, opponent_name):
-    if not gym_compete.is_symmetric(env_name):
-        if victim_name.startswith("Zoo"):
-            victim_name = f"{victim_name[:-1]}V{victim_name[-1]}"
-        if opponent_name.startswith("Zoo"):
-            opponent_name = f"{opponent_name[:-1]}O{opponent_name[-1]}"
-    return env_name, victim_name, opponent_name
-
-
-def combine_all(fixed, zoo, transfer, victim_suffix, opponent_suffix):
-    dfs = []
-
-    if transfer is not None:
-        transfer = transfer.copy()
-        transfer = prefix_level(transfer, "Adv" + opponent_suffix, 2)
-        dfs.append(transfer)
-
-    if zoo is not None:
-        zoo = zoo.copy()
-        zoo = prefix_level(zoo, "Zoo", 2)
-        dfs.append(zoo)
-
-    if fixed is not None:
-        fixed = fixed.copy()
-        fixed.index = fixed.index.set_levels(["Rand", "Zero"], level=2)
-        dfs.append(fixed)
-
-    combined = pd.concat(dfs, axis=0)
-    combined = prefix_level(combined, "Zoo" + victim_suffix, 1)
-    combined = combined.sort_index(level=0, sort_remaining=False)
-    combined.index = combined.index.set_names("Opponent", level=2)
->>>>>>> 307ce230
 
 def friendly_agent_label(abbrev: str, short: bool = False) -> str:
     labels = FRIENDLY_AGENT_LABEL_SHORT if short else FRIENDLY_AGENT_LABEL_LONG
-    matches = {pattern: label for pattern, label in labels.items()
-               if re.match(pattern, abbrev)}
+    matches = {pattern: label for pattern, label in labels.items() if re.match(pattern, abbrev)}
     if len(matches) == 0:
         raise ValueError(f"No friendly label for '{abbrev}'")
     if len(matches) > 1:
@@ -242,10 +160,9 @@
     return list(matches.values())[0]
 
 
-def load_datasets(path: str, victim_suffix: str = '', opponent_suffix: str = '') -> pd.DataFrame:
+def load_datasets(path: str, victim_suffix: str = "", opponent_suffix: str = "") -> pd.DataFrame:
     """Loads scores from path, using `abbreviate_agent_config` to pretty-print agents.
 
-<<<<<<< HEAD
     :param path: Path to a JSON file to load using `load_scores`.
     :param victim_suffix: A suffix for victim agents.
     :param opponent_suffix: A suffix for opponent agents.
@@ -256,41 +173,19 @@
 
     assert scores.index.is_unique
     idx = scores.index.to_frame()
-    victims = idx.apply(functools.partial(victim_abbrev, suffix=victim_suffix),
-                        axis='columns')
-    opponents = idx.apply(functools.partial(opponent_abbrev, suffix=opponent_suffix),
-                          axis='columns')
-    idx['victim_abbrev'] = victims
-    idx['opponent_abbrev'] = opponents
-    idx = idx.drop(columns=['victim_type', 'victim_path', 'opponent_type', 'opponent_path'])
+    victims = idx.apply(functools.partial(victim_abbrev, suffix=victim_suffix), axis="columns")
+    opponents = idx.apply(
+        functools.partial(opponent_abbrev, suffix=opponent_suffix), axis="columns"
+    )
+    idx["victim_abbrev"] = victims
+    idx["opponent_abbrev"] = opponents
+    idx = idx.drop(columns=["victim_type", "victim_path", "opponent_type", "opponent_path"])
     idx = pd.MultiIndex.from_frame(idx)
     assert idx.is_unique, "two distinct agents mapped to same abbreviation"
     scores.index = idx
 
     return scores
-=======
-def load_datasets(timestamped_path, victim_suffix="", opponent_suffix=""):
-    score_dir = os.path.dirname(timestamped_path)
-    fixed_path = os.path.join(score_dir, "fixed_baseline.json")
-    try:
-        fixed = load_fixed_baseline(fixed_path)
-    except FileNotFoundError:
-        logger.warning(f"No fixed baseline at '{fixed_path}'")
-        fixed = None
-
-    zoo_path = os.path.join(score_dir, "zoo_baseline.json")
-    try:
-        zoo = load_zoo_baseline(zoo_path)
-    except FileNotFoundError:
-        logger.warning(f"No fixed baseline at '{zoo_path}'")
-        zoo = None
-
-    transfer = load_transfer_baseline(os.path.join(timestamped_path, "adversary_transfer.json"))
-    return combine_all(
-        fixed, zoo, transfer, victim_suffix=victim_suffix, opponent_suffix=opponent_suffix
-    )
-
->>>>>>> 307ce230
+
 
 # Visualization
 
@@ -372,13 +267,8 @@
 
 
 GROUPS = {
-<<<<<<< HEAD
-    'rows': [r'^ZooV?[0-9]', r'^ZooSV?[0-9]', r'^ZooDV?[0-9]', r'^ZooMV?[0-9]'],
-    'cols': [r'^Adv[0-9]', r'^F?AdvS[0-9]', r'^F?AdvD[0-9]', r'^ZooO?[0-9]', r'^Zero|^Rand']
-=======
-    "rows": [r"ZooV?[0-9]", r"ZooMV?[0-9]"],
-    "cols": [r"^Adv[0-9]", r"^ZooO?[0-9]", r"Zero|Rand"],
->>>>>>> 307ce230
+    "rows": [r"^ZooV?[0-9]", r"^ZooSV?[0-9]", r"^ZooDV?[0-9]", r"^ZooMV?[0-9]"],
+    "cols": [r"^Adv[0-9]", r"^F?AdvS[0-9]", r"^F?AdvD[0-9]", r"^ZooO?[0-9]", r"^Zero|^Rand"],
 }
 
 
@@ -416,44 +306,28 @@
 }
 
 
-<<<<<<< HEAD
-def _pretty_heatmap(single_env, col, cmap, fig, gridspec_kw,
-                    xlabel=False, ylabel=False, cbar_width=0.0, yaxis=True):
+def _pretty_heatmap(
+    single_env, col, cmap, fig, gridspec_kw, xlabel=False, ylabel=False, cbar_width=0.0, yaxis=True
+):
     single_env = pd.DataFrame(single_env)
     # Blank out names so Seaborn doesn't plot them
     single_env.index.names = [None for _ in single_env.index.names]
 
-=======
-def _pretty_heatmap(
-    single_env, col, cmap, fig, gridspec_kw, xlabel=False, ylabel=False, cbar_width=0.0, yaxis=True
-):
->>>>>>> 307ce230
     group_members, num_matches = _split_groups(single_env)
     single_kind = single_env[col].unstack()
     direction = DIRECTIONS[col]
 
     gridspec_kw = dict(gridspec_kw)
-<<<<<<< HEAD
-    gridspec_kw.update({
-        'width_ratios': num_matches['cols'],
-        'height_ratios': num_matches['rows'],
-        'bottom': gridspec_kw['bottom'] + (0.03 if xlabel else 0.01),
-        'left': gridspec_kw['left'] + (0.05 if ylabel else 0.0),
-    })
-    nrows = len(num_matches['rows'])
-    ncols = len(num_matches['cols'])
-=======
     gridspec_kw.update(
         {
             "width_ratios": num_matches["cols"],
             "height_ratios": num_matches["rows"],
-            "bottom": gridspec_kw["bottom"] + (0.02 if xlabel else 0.0),
+            "bottom": gridspec_kw["bottom"] + (0.03 if xlabel else 0.01),
             "left": gridspec_kw["left"] + (0.05 if ylabel else 0.0),
         }
     )
     nrows = len(num_matches["rows"])
     ncols = len(num_matches["cols"])
->>>>>>> 307ce230
     axs = fig.subplots(nrows=nrows, ncols=ncols, gridspec_kw=gridspec_kw)
 
     cbar = cbar_width > 0
@@ -478,11 +352,6 @@
             subset = single_kind.loc[row_members, col_members]
 
             # Plot heat map
-<<<<<<< HEAD
-            sns.heatmap(subset, cbar=cbar, cbar_ax=cbar_ax, norm=norm, cmap=cmap,
-                        vmin=0, vmax=100, annot=True, fmt='.0f', ax=ax,
-                        xticklabels=True, yticklabels=True)
-=======
             sns.heatmap(
                 subset,
                 cbar=cbar,
@@ -494,8 +363,9 @@
                 annot=True,
                 fmt=".0f",
                 ax=ax,
+                xticklabels=True,
+                yticklabels=True,
             )
->>>>>>> 307ce230
 
             # Red border around maximal entries
             if direction != 0:
