--- conflicted
+++ resolved
@@ -16,31 +16,13 @@
 make_videos_logger = logging.getLogger("make_videos")
 
 
-<<<<<<< HEAD
-@make_videos_ex.config
-def default_config():
-    adversary_path = osp.join(DATA_LOCATION, 'multi_train', 'paper',
-                              'highest_win_policies_and_rates.json')
-    ray_upload_dir = 'data'  # where Ray will upload multi.score outputs. 'data' works on baremetal
-    score_configs = [('normal', ), ('normal', 'mask_observations_of_victim')]
-=======
-BASIC_CONFIGS = ["adversary_transfer", "zoo_baseline", "fixed_baseline"]
-
-
 @make_videos_ex.config
 def default_config():
     adversary_path = osp.join(
-        "data",
-        "aws",
-        "score_agents",
-        "normal",
-        "2019-05-05T18:12:24+00:00",
-        "best_adversaries.json",
+        DATA_LOCATION, "multi_train", "paper", "highest_win_policies_and_rates.json"
     )
     ray_upload_dir = "data"  # where Ray will upload multi.score outputs. 'data' works on baremetal
-    score_configs = [(x,) for x in BASIC_CONFIGS]
-    score_configs += [(x, "mask_observations_of_victim") for x in BASIC_CONFIGS]
->>>>>>> 307ce230
+    score_configs = [("normal",), ("normal", "mask_observations_of_victim")]
     multi_score = {}
     root_dir = "data/videos"
     exp_name = "default"
@@ -50,8 +32,8 @@
 
 @make_videos_ex.named_config
 def defense_config():
-    score_configs = [('defenses', ), ('defenses', 'mask_observations_of_victim')]
-    exp_name = 'defense'
+    score_configs = [("defenses",), ("defenses", "mask_observations_of_victim")]
+    exp_name = "defense"
     _ = locals()  # quieten flake8 unused variable warning
     del _
 
@@ -107,32 +89,9 @@
 
 @make_videos_ex.capture
 def extract_videos(out_dir, video_dirs, ray_upload_dir):
-<<<<<<< HEAD
-    def path_generator(trial_root, env_sanitized, victim_index, victim_type, victim_path,
-                       opponent_type, opponent_path, cfg):
-        src_path = osp.join(trial_root, 'data', 'sacred', 'score', '1',
-                            'videos', 'env_0_episode_0_recording.mp4')
-
-        victim_suffix = ''
-        opponent_suffix = ''
-        mask_index = cfg['mask_agent_index']
-        if mask_index is not None:
-            if mask_index == victim_index:
-                victim_suffix = 'M'
-            else:
-                opponent_suffix == 'M'
-
-        victim = util.abbreviate_agent_config(cfg['env_name'], victim_type, victim_path,
-                                              victim_suffix, victim=True)
-        opponent = util.abbreviate_agent_config(cfg['env_name'], opponent_type, opponent_path,
-                                                opponent_suffix, victim=False)
-
-        new_name = f'{env_sanitized}_victim_{victim}_opponent_{opponent}'
-        return src_path, new_name, 'mp4'
-=======
     def path_generator(
         trial_root,
-        env_name,
+        env_sanitized,
         victim_index,
         victim_type,
         victim_path,
@@ -144,19 +103,24 @@
             trial_root, "data", "sacred", "score", "1", "videos", "env_0_episode_0_recording.mp4"
         )
 
+        victim_suffix = ""
+        opponent_suffix = ""
         mask_index = cfg["mask_agent_index"]
         if mask_index is not None:
             if mask_index == victim_index:
-                victim_type += "-masked"
+                victim_suffix = "M"
             else:
-                opponent_type += "-masked"
+                opponent_suffix == "M"
 
-        new_name = (
-            f"{env_name}_victim_{victim_type}_{victim_path}"
-            f"_opponent_{opponent_type}_{opponent_path}"
+        victim = util.abbreviate_agent_config(
+            cfg["env_name"], victim_type, victim_path, victim_suffix, victim=True
         )
+        opponent = util.abbreviate_agent_config(
+            cfg["env_name"], opponent_type, opponent_path, opponent_suffix, victim=False
+        )
+
+        new_name = f"{env_sanitized}_victim_{victim}_opponent_{opponent}"
         return src_path, new_name, "mp4"
->>>>>>> 307ce230
 
     return extract_data(path_generator, out_dir, video_dirs, ray_upload_dir)
 
