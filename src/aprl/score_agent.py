--- conflicted
+++ resolved
@@ -135,13 +135,8 @@
     else:
         return False
 
-<<<<<<< HEAD
-    score_ex.add_artifact(filename=os.path.join(env_dir, saved_video_path),
-                          name=sacred_name)
+    score_ex.add_artifact(filename=os.path.join(env_dir, saved_video_path), name=sacred_name)
     return True
-=======
-    score_ex.add_artifact(filename=os.path.join(env_dir, saved_video_path), name=sacred_name)
->>>>>>> 307ce230
 
 
 @score_ex.config
@@ -164,27 +159,15 @@
     render = True  # display on screen (warning: slow)
     videos = False  # generate videos
     video_params = {
-<<<<<<< HEAD
-        'save_dir': None,                 # directory to store videos in.
-        'single_file': True,              # if False, stores one file per episode
-        'annotated': True,                # for gym_compete, color-codes the agents and adds scores
-        'annotation_params': {
-            'camera_config': 'default',
-            'short_labels': False,
-            'resolution': (1920, 1080),
-            'font_size': 70,
-            'font': 'times',
-=======
         "save_dir": None,  # directory to store videos in.
         "single_file": True,  # if False, stores one file per episode
         "annotated": True,  # for gym_compete, color-codes the agents and adds scores
         "annotation_params": {
             "camera_config": "default",
             "short_labels": False,
-            "resolution": (640, 480),
+            "resolution": (1920, 1080),
+            "font_size": 70,
             "font": "times",
-            "font_size": 24,
->>>>>>> 307ce230
         },
     }
     # If video_params['save_dir'] is None, and videos set to true, videos will store in a
@@ -227,17 +210,11 @@
     save_dir = video_params["save_dir"]
     if videos:
         if save_dir is None:
-<<<<<<< HEAD
-            score_ex_logger.info("No directory provided for saving videos; using a tmpdir instead,"
-                                 " but videos will be saved to Sacred run directory")
-            tmp_dir = tempfile.TemporaryDirectory(prefix='score-videos')
-=======
             score_ex_logger.info(
                 "No directory provided for saving videos; using a tmpdir instead,"
-                "but videos will be saved to Sacred run directory"
+                " but videos will be saved to Sacred run directory"
             )
-            tmp_dir = tempfile.TemporaryDirectory()
->>>>>>> 307ce230
+            tmp_dir = tempfile.TemporaryDirectory(prefix="score-videos")
             save_dir = tmp_dir.name
         else:
             tmp_dir = None
@@ -315,24 +292,11 @@
 
     if videos:
         for env_video_dir in video_dirs:
-<<<<<<< HEAD
             added = False
             for file_path in os.listdir(env_video_dir):
                 added |= _save_video_or_metadata(env_video_dir, file_path)
             if not added:
                 raise FileNotFoundError(f"No video artifacts found in path {env_video_dir}.")
-=======
-            try:
-                for file_path in os.listdir(env_video_dir):
-                    _save_video_or_metadata(env_video_dir, file_path)
-
-            except FileNotFoundError:
-                warnings.warn(
-                    "Can't find path {}; no videos from that path added as artifacts".format(
-                        env_video_dir
-                    )
-                )
->>>>>>> 307ce230
 
         if tmp_dir is not None:
             tmp_dir.cleanup()
