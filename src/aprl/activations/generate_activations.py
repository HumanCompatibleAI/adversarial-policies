--- conflicted
+++ resolved
@@ -34,41 +34,39 @@
     del _
 
 
-<<<<<<< HEAD
-def _activations_path_generator(trial_root, cfg, env_sanitized, victim_index,
-                                victim_type, victim_path, opponent_type, opponent_path):
+def _activations_path_generator(
+    trial_root,
+    cfg,
+    env_sanitized,
+    victim_index,
+    victim_type,
+    victim_path,
+    opponent_type,
+    opponent_path,
+):
     del cfg
-    src_path = osp.join(trial_root, 'data', 'trajectories', f'agent_{victim_index}.npz')
+    src_path = osp.join(trial_root, "data", "trajectories", f"agent_{victim_index}.npz")
 
-    if opponent_path.startswith('/'):  # is path name
+    if opponent_path.startswith("/"):  # is path name
         opponent_root = osp.sep.join(opponent_path.split(osp.sep)[:-3])
-        opponent_sacred = osp.join(opponent_root, 'sacred', 'train', '1', 'config.json')
+        opponent_sacred = osp.join(opponent_root, "sacred", "train", "1", "config.json")
 
-        with open(opponent_sacred, 'r') as f:
+        with open(opponent_sacred, "r") as f:
             opponent_cfg = json.load(f)
 
-        if 'embed_path' in opponent_cfg:
-            opponent_path = opponent_cfg['embed_path']
-        elif 'victim_path' in opponent_cfg:
+        if "embed_path" in opponent_cfg:
+            opponent_path = opponent_cfg["embed_path"]
+        elif "victim_path" in opponent_cfg:
             # TODO(adam): remove backwards compatibility when all policies retrained
-            opponent_path = opponent_cfg['victim_path']
+            opponent_path = opponent_cfg["victim_path"]
         else:
             raise KeyError("'embed_path' and 'victim_path' not present in 'opponent_cfg'")
 
-    new_name = (f'{env_sanitized}_victim_{victim_type}_{victim_path}'
-                f'_opponent_{opponent_type}_{opponent_path}')
-    return src_path, new_name, 'npz'
-=======
-def _activations_path_generator(
-    trial_root, cfg, env_name, victim_index, victim_type, victim_path, opponent_type, opponent_path
-):
-    src_path = osp.join(trial_root, "data", "trajectories", f"agent_{victim_index}.npz")
     new_name = (
-        f"{env_name}_victim_{victim_type}_{victim_path}"
+        f"{env_sanitized}_victim_{victim_type}_{victim_path}"
         f"_opponent_{opponent_type}_{opponent_path}"
     )
     return src_path, new_name, "npz"
->>>>>>> 307ce230
 
 
 @generate_activations_ex.main
