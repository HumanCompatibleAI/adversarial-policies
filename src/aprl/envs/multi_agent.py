--- conflicted
+++ resolved
@@ -302,19 +302,11 @@
 
 def _tuple_space_replace(tuple_space, replace_idx, replace_space):
     current_spaces = tuple_space.spaces
-<<<<<<< HEAD
-    old_space = current_spaces.pop(replace_idx)
-    if type(old_space) != type(replace_space):
-        raise TypeError("Replacement action space has different type than original")
-    current_spaces.insert(replace_idx, replace_space)
-    return gym.spaces.Tuple(tuple(current_spaces))
-=======
     old_space = current_spaces[replace_idx]
     if type(old_space) != type(replace_space):
         raise TypeError("Replacement action space has different type than original.")
     new_spaces = _tuple_replace(current_spaces, replace_idx, replace_space)
     return gym.spaces.Tuple(new_spaces)
->>>>>>> daa8bb03
 
 
 def _tuple_space_augment(tuple_space, augment_idx, augment_space):
@@ -327,12 +319,8 @@
 
 
 class MergeAgentVecEnv(VecMultiWrapper):
-<<<<<<< HEAD
-    """Allows merging of two agents into a pseudo-agent by merging their actions"""
-=======
     """Allows merging of two agents into a pseudo-agent by merging their actions.
        The observation space is augmented with the actions of the fixed policy."""
->>>>>>> daa8bb03
     def __init__(self, venv, policy, replace_action_space, merge_agent_idx):
         """Expands one of the players in a VecMultiEnv.
         :param venv(VecMultiEnv): the environments.
@@ -369,12 +357,8 @@
         return observations, rewards, self._dones, infos
 
     def reset(self):
-<<<<<<< HEAD
-        observations = self._get_augmented_obs(self.venv.reset())
-=======
         observations = self.venv.reset()
         observations = self._get_augmented_obs(observations)
->>>>>>> daa8bb03
         return observations
 
     def _get_augmented_obs(self, observations):
