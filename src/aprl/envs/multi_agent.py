--- conflicted
+++ resolved
@@ -358,12 +358,8 @@
         return observations, rewards, self._dones, infos
 
     def reset(self):
-<<<<<<< HEAD
-        observations = self._get_updated_obs(self.venv.reset())
-=======
         observations = self.venv.reset()
         observations = self._get_augmented_obs(observations)
->>>>>>> e9ceee4e
         return observations
 
     def _get_updated_obs(self, observations):
