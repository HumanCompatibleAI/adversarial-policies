"""Uses PPO to training an attack policy against a fixed victim policy."""

import functools
import json
import logging
import os
import os.path as osp
import pkgutil

from gym.spaces import Box
import numpy as np
from sacred import Experiment
from sacred.observers import FileStorageObserver
from stable_baselines import GAIL, PPO1, PPO2, SAC
from stable_baselines.common.vec_env.vec_normalize import VecNormalize
from stable_baselines.gail.dataset.dataset import ExpertDataset
import tensorflow as tf

from aprl.envs.multi_agent import (FlattenSingletonVecEnv, MergeAgentVecEnv,
                                   make_dummy_vec_multi_env, make_subproc_vec_multi_env)
from modelfree.common import utils
from modelfree.common.policy_loader import load_backward_compatible_model, load_policy
from modelfree.envs.gym_compete import (GameOutcomeMonitor, GymCompeteToOurs,
                                        get_policy_type_for_zoo_agent, load_zoo_agent_params)
from modelfree.envs.observation_masking import make_mask_agent_wrappers
from modelfree.training.logger import setup_logger
from modelfree.training.lookback import (DebugVenv, LookbackRewardVecWrapper,
                                         OldMujocoResettableWrapper)
from modelfree.training.scheduling import ConstantAnnealer, Scheduler
from modelfree.training.shaping_wrappers import apply_reward_wrapper, apply_victim_wrapper
from modelfree.training.victim_envs import EmbedVictimWrapper

train_ex = Experiment('train')
pylog = logging.getLogger('modelfree.train')


def _save(model, root_dir, save_callbacks):
    os.makedirs(root_dir, exist_ok=True)
    model_path = osp.join(root_dir, 'model.pkl')
    model.save(model_path)
    for f in save_callbacks:
        f(root_dir)


@train_ex.capture
def old_ppo2(_seed, env, out_dir, total_timesteps, num_env, policy,
             batch_size, load_policy, learning_rate, rl_args,
             logger, log_callbacks, save_callbacks):
    try:
        from baselines.ppo2 import ppo2 as ppo2_old
        from baselines import logger as logger_old
    except ImportError as e:
        msg = "{}. HINT: you need to install (OpenAI) Baselines to use old_ppo2".format(e)
        raise ImportError(msg)

    pylog.warning("'old_ppo2' is deprecated; use 'ppo2' where possible. "
                  "Logging and save callbacks not supported amongst other features.")
    logger_old.configure(os.path.join(out_dir, 'old_rl'))

    NETWORK_MAP = {
        'MlpPolicy': 'mlp',
        'MlpLstmPolicy': 'lstm',
        'CnnPolicy': 'cnn',
        'CnnLstmPolilcy': 'cnn_lstm',
    }
    network = NETWORK_MAP[policy]

    graph = tf.Graph()
    sess = utils.make_session(graph)
    load_path = load_policy['path']
    if load_path is not None:
        assert load_policy['type'] == 'old_ppo2'
    with graph.as_default():
        with sess.as_default():
            model = ppo2_old.learn(network=network, env=env,
                                   nsteps=batch_size // num_env,
                                   total_timesteps=total_timesteps,
                                   load_path=load_path,
                                   lr=learning_rate, seed=_seed, **rl_args)

            final_path = osp.join(out_dir, 'final_model')
            _save(model, final_path, save_callbacks)

    return final_path


@train_ex.capture
def _stable(cls, our_type, callback_key, callback_mul, _seed, env, env_name, out_dir,
            total_timesteps, policy, load_policy, rl_args, victim_index, debug, logger,
            log_callbacks, save_callbacks, log_interval, checkpoint_interval, **kwargs):
    kwargs = dict(env=env,
                  verbose=1 if not debug else 2,
                  **kwargs,
                  **rl_args)
    if load_policy['path'] is not None:
        if load_policy['type'] == our_type:
            # SOMEDAY: Counterintuitively this inherits any extra arguments saved in the policy
            model = load_backward_compatible_model(cls, load_policy['path'], **kwargs)
        elif load_policy['type'] == 'zoo':
            policy_cls, policy_kwargs = get_policy_type_for_zoo_agent(env_name)
            kwargs['policy_kwargs'] = policy_kwargs
            model = cls(policy=policy_cls, **kwargs)

            our_idx = 1 - victim_index  # TODO: code duplication?
            params = load_zoo_agent_params(load_policy['path'], env_name, our_idx)
            # We do not need to restore train_model, since it shares params with act_model
            model.act_model.restore(params)
    else:
        model = cls(policy=policy, **kwargs)

    last_checkpoint = 0
    last_log = 0

    def callback(locals, globals):
        nonlocal last_checkpoint, last_log
        step = locals[callback_key] * callback_mul
        if step - checkpoint_interval > last_checkpoint:
            checkpoint_dir = osp.join(out_dir, 'checkpoint', f'{step:012}')
            _save(model, checkpoint_dir, save_callbacks)
            last_checkpoint = step

        if step - log_interval > last_log:
            for f in log_callbacks:
                f(logger, locals, globals)
            last_log = step

        return True  # keep training

    model.learn(total_timesteps=total_timesteps, log_interval=1, seed=_seed, callback=callback)
    final_path = osp.join(out_dir, 'final_model')
    _save(model, final_path, save_callbacks)
    model.sess.close()
    return final_path


def _get_mpi_num_proc():
    # SOMEDAY: If we end up using MPI-based algorithms regularly, come up with a cleaner solution.
    from mpi4py import MPI
    if MPI is None:
        num_proc = 1
    else:
        num_proc = MPI.COMM_WORLD.Get_size()
    return num_proc


class ExpertDatasetFromOurFormat(ExpertDataset):
    """GAIL Expert Dataset. Loads in our format, rather than the GAIL default.

    In particular, GAIL expects a dict of flattened arrays, with episodes concatenated together.
    The episode start is delineated by an `episode_starts` array. See `ExpertDataset` base class
    for more information.

    By contrast, our format consists of a list of NumPy arrays, one for each episode."""
    def __init__(self, expert_path, **kwargs):
        traj_data = np.load(expert_path, allow_pickle=True)

        # Add in episode starts
        episode_starts = []
        for reward_dict in traj_data['rewards']:
            ep_len = len(reward_dict)
            # used to index episodes since they are flattened in GAIL format.
            ep_starts = [True] + [False] * (ep_len - 1)
            episode_starts.append(np.array(ep_starts))

        # Flatten arrays
        traj_data = {k: np.concatenate(v) for k, v in traj_data.items()}
        traj_data['episode_starts'] = np.concatenate(episode_starts)

        # Rename observations->obs
        traj_data['obs'] = traj_data['observations']
        del traj_data['observations']

        super().__init__(traj_data=traj_data, **kwargs)


@train_ex.capture
def gail(batch_size, learning_rate, expert_dataset_path, **kwargs):
    num_proc = _get_mpi_num_proc()
    if expert_dataset_path is None:
        raise ValueError("Must set expert_dataset_path to use GAIL.")
    expert_dataset = ExpertDatasetFromOurFormat(expert_dataset_path)
    kwargs['d_stepsize'] = learning_rate(1)
    kwargs['vf_stepsize'] = learning_rate(1)
    return _stable(GAIL, our_type='gail', expert_dataset=expert_dataset,
                   callback_key='timesteps_so_far', callback_mul=1,
                   timesteps_per_batch=batch_size // num_proc, **kwargs)


@train_ex.capture
def ppo1(batch_size, learning_rate, **kwargs):
    num_proc = _get_mpi_num_proc()
    pylog.warning('Assuming constant learning rate schedule for PPO1')
    optim_stepsize = learning_rate(1)  # PPO1 does not support a callable learning_rate
    return _stable(PPO1, our_type='ppo1', callback_key='timesteps_so_far',
                   callback_mul=batch_size, timesteps_per_actorbatch=batch_size // num_proc,
                   optim_stepsize=optim_stepsize, schedule='constant', **kwargs)


@train_ex.capture
def ppo2(batch_size, num_env, learning_rate, **kwargs):
    return _stable(PPO2, our_type='ppo2', callback_key='update', callback_mul=batch_size,
                   n_steps=batch_size // num_env, learning_rate=learning_rate, **kwargs)


@train_ex.capture
def sac(batch_size, learning_rate, **kwargs):
    return _stable(SAC, our_type='sac', callback_key='step', callback_mul=1,
                   batch_size=batch_size, learning_rate=learning_rate, **kwargs)


@train_ex.config
def train_config():
    # Logging
    root_dir = "data/baselines"     # root of directory to store baselines log
    exp_name = "default"            # name of experiment

    # Environment
    env_name = "multicomp/SumoAnts-v0"  # Gym environment ID
    num_env = 8                     # number of environments to run in parallel
    total_timesteps = 4096          # total number of timesteps to training for

    # Victim Config
    victim_type = "zoo"             # type supported by policy_loader.py
    victim_path = "1"               # path or other unique identifier
    victim_index = 0                # which agent the victim is (we default to other agent)

    mask_victim = False             # should victim obsevations be limited
    mask_victim_kwargs = {          # control how victim observations are limited
        'masking_type': 'initialization',
    }

    # RL Algorithm Hyperparameters
    rl_algo = "ppo2"                # RL algorithm to use
    policy = "MlpPolicy"            # policy network type
    batch_size = 2048               # batch size
    learning_rate = 3e-4            # learning rate
    normalize = True                # normalize environment observations and reward
    rl_args = dict()                # algorithm-specific arguments

    # RL Algorithm Policies/Demonstrations
    load_policy = {                 # fine-tune this policy
        'path': None,               # path with policy weights
        'type': rl_algo,            # type supported by policy_loader.py
    }
    adv_noise_params = {            # param dict for epsilon-ball noise policy added to zoo policy
        'noise_val': None,          # size of noise ball. Set to nonnegative float to activate.
        'base_path': victim_path,   # path of agent to be wrapped with noise ball
        'base_type': victim_type,   # type of agent to be wrapped with noise ball
    }
    transparent_params = None       # param set for transparent victim policies
    expert_dataset_path = None      # path to trajectory data to train GAIL
    lookback_params = {             # parameters for doing lookback white-box attacks
        'lb_num': 0,                # number of lookback venvs, if zero, lookback is disabled
        'lb_mul': 0.05,             # amount by which we weight differences in lookback
        'lb_path': None,            # path of lookback base policy
        'lb_type': rl_algo,         # type of lookback base policy
    }

    # General
    checkpoint_interval = 131072    # save weights to disk after this many timesteps
    log_interval = 2048             # log statistics to disk after this many timesteps
    log_output_formats = None       # custom output formats for logging
    debug = False                   # debug mode; may run more slowly
    seed = 0                        # random seed
    _ = locals()  # quieten flake8 unused variable warning
    del _


DEFAULT_CONFIGS = {}


def load_default(env_name, config_dir):
    default_config = DEFAULT_CONFIGS.get(env_name, 'default.json')
    fname = os.path.join('configs', config_dir, default_config)
    config = pkgutil.get_data('modelfree', fname)
    return json.loads(config)


@train_ex.config
def wrappers_config(env_name):
    rew_shape = True  # enable reward shaping
    rew_shape_params = load_default(env_name, 'rew')  # parameters for reward shaping

    victim_noise = False  # enable adding noise to victim
    victim_noise_params = load_default(env_name, 'noise')  # parameters for victim noise

    _ = locals()  # quieten flake8 unused variable warning
    del _


@train_ex.capture
def build_env(out_dir, _seed, env_name, num_env, victim_type, victim_index,
<<<<<<< HEAD
              debug, lookback_params):
    pre_wrappers = []
    if env_name.startswith('multicomp/'):
        pre_wrappers.append(GymCompeteToOurs)
    if lookback_params['lb_num'] > 0:
        pre_wrappers.append(OldMujocoResettableWrapper)
=======
              mask_victim, mask_victim_kwargs, debug):
    pre_wrapper = GymCompeteToOurs if env_name.startswith('multicomp/') else None
>>>>>>> c93e3c56

    agent_wrappers = {}
    if mask_victim:
        agent_wrappers = make_mask_agent_wrappers(env_name, victim_index, **mask_victim_kwargs)

    if victim_type == 'none':
        our_idx = 0
    else:
        our_idx = 1 - victim_index

    def env_fn(i):
<<<<<<< HEAD
        return utils.make_env(env_name, _seed, i, out_dir, our_idx, pre_wrappers=pre_wrappers)
=======
        return utils.make_env(env_name, _seed, i, out_dir, our_idx,
                              pre_wrapper=pre_wrapper, agent_wrappers=agent_wrappers)
>>>>>>> c93e3c56

    if not debug and num_env > 1:
        make_vec_env = make_subproc_vec_multi_env
    else:
        make_vec_env = make_dummy_vec_multi_env
    multi_venv = make_vec_env([functools.partial(env_fn, i) for i in range(num_env)])
    if debug and lookback_params['lb_num'] > 0:
        multi_venv = DebugVenv(multi_venv)

    if victim_type == 'none':
        assert multi_venv.num_agents == 1, "No victim only works in single-agent environments"
    else:
        assert multi_venv.num_agents == 2, "Need two-agent environment when victim"

    return multi_venv, our_idx


@train_ex.capture
def multi_wrappers(multi_venv, env_name, log_callbacks):
    if env_name.startswith('multicomp/'):
        game_outcome = GameOutcomeMonitor(multi_venv)
        # Need game_outcome as separate variable as Python closures bind late
        log_callbacks.append(lambda logger, locals, globals: game_outcome.log_callback(logger))
        multi_venv = game_outcome

    return multi_venv


@train_ex.capture
def wrap_adv_noise_ball(env_name, our_idx, multi_venv, adv_noise_params, victim_path, victim_type,
                        deterministic):
    adv_noise_agent_val = adv_noise_params['noise_val']
    base_policy_path = adv_noise_params['base_path']
    base_policy_type = adv_noise_params['base_type']
    base_policy = load_policy(policy_path=base_policy_path, policy_type=base_policy_type,
                              env=multi_venv, env_name=env_name, index=our_idx)

    base_action_space = multi_venv.action_space.spaces[our_idx]
    adv_noise_action_space = Box(low=adv_noise_agent_val * base_action_space.low,
                                 high=adv_noise_agent_val * base_action_space.high)
    multi_venv = MergeAgentVecEnv(venv=multi_venv, policy=base_policy,
                                  replace_action_space=adv_noise_action_space,
                                  merge_agent_idx=our_idx, deterministic=deterministic)
    return multi_venv


@train_ex.capture
def maybe_embed_victim(multi_venv, our_idx, scheduler, log_callbacks, env_name, victim_type,
                       victim_path, victim_index, victim_noise, victim_noise_params,
                       adv_noise_params, transparent_params, lookback_params):
    if victim_type != 'none':
        deterministic = lookback_params is not None
        # If we are actually training an epsilon-ball noise agent on top of a zoo agent
        if adv_noise_params['noise_val'] is not None:
            multi_venv = wrap_adv_noise_ball(env_name, our_idx, multi_venv,
                                             deterministic=deterministic)

        # Load the victim and then wrap it if appropriate.
        victim = load_policy(policy_path=victim_path, policy_type=victim_type, env=multi_venv,
                             env_name=env_name, index=victim_index,
                             transparent_params=transparent_params)

        if victim_noise:
            victim = apply_victim_wrapper(victim=victim, noise_params=victim_noise_params,
                                          scheduler=scheduler)
            log_callbacks.append(lambda logger, locals, globals: victim.log_callback(logger))

        # Curry the victim
        transparent = transparent_params is not None
        multi_venv = EmbedVictimWrapper(multi_env=multi_venv, victim=victim,
                                        victim_index=victim_index, transparent=transparent,
                                        deterministic=deterministic)

    return multi_venv


@train_ex.capture
def single_wrappers(single_venv, scheduler, our_idx, normalize, rew_shape, rew_shape_params,
                    victim_index, victim_path, victim_type, debug, env_name, load_policy,
                    lookback_params, transparent_params, log_callbacks, save_callbacks):
    if rew_shape:
        rew_shape_venv = apply_reward_wrapper(single_env=single_venv, scheduler=scheduler,
                                              shaping_params=rew_shape_params, agent_idx=our_idx)
        log_callbacks.append(lambda logger, locals, globals: rew_shape_venv.log_callback(logger))
        single_venv = rew_shape_venv

        for anneal_type in ['noise', 'rew_shape']:
            if scheduler.is_conditional(anneal_type):
                scheduler.set_annealer_get_logs(anneal_type, rew_shape_venv.get_logs)

    if lookback_params['lb_num'] > 0:
        lookback_venv = LookbackRewardVecWrapper(single_venv, env_name, debug,
                                                 victim_index, victim_path, victim_type,
                                                 transparent_params, **lookback_params)
        single_venv = lookback_venv

    if normalize:
        normalized_venv = VecNormalize(single_venv)

        if load_policy['path'] is not None:
            if load_policy['type'] == 'zoo':
                raise ValueError("Trying to normalize twice. Bansal et al's Zoo agents normalize "
                                 "implicitly. Please set normalize=False to disable VecNormalize.")

                normalized_venv.load_running_average(load_policy['path'])

        save_callbacks.append(lambda root_dir: normalized_venv.save_running_average(root_dir))
        single_venv = normalized_venv

    return single_venv


RL_ALGOS = {
    'gail': gail,
    'ppo1': ppo1,
    'ppo2': ppo2,
    'old_ppo2': old_ppo2,
    'sac': sac,
}


# True for Stable Baselines as of 2019-03
NO_VECENV = ['ddpg', 'dqn', 'gail', 'her', 'ppo1', 'sac']


@train_ex.main
def train(_run, root_dir, exp_name, num_env, rl_algo, learning_rate,
          log_output_formats, lookback_params):
    scheduler = Scheduler(annealer_dict={'lr': ConstantAnnealer(learning_rate)})
    out_dir, logger = setup_logger(root_dir, exp_name, output_formats=log_output_formats)
    log_callbacks, save_callbacks = [], []
    pylog.info(f"Log output formats: {logger.output_formats}")

    if rl_algo in NO_VECENV and num_env > 1:
        raise ValueError(f"'{rl_algo}' needs 'num_env' set to 1.")

    multi_venv, our_idx = build_env(out_dir)
    multi_venv = multi_wrappers(multi_venv, log_callbacks=log_callbacks)
    multi_venv = maybe_embed_victim(multi_venv, our_idx, scheduler, log_callbacks=log_callbacks)

    single_venv = FlattenSingletonVecEnv(multi_venv)
    single_venv = single_wrappers(single_venv, scheduler, our_idx, log_callbacks=log_callbacks,
                                  save_callbacks=save_callbacks)

    train_fn = RL_ALGOS[rl_algo]
    res = train_fn(env=single_venv, out_dir=out_dir, learning_rate=scheduler.get_annealer('lr'),
                   logger=logger, log_callbacks=log_callbacks, save_callbacks=save_callbacks)
    single_venv.close()

    return res


def main():
    observer = FileStorageObserver.create(osp.join('data', 'sacred', 'train'))
    train_ex.observers.append(observer)
    train_ex.run_commandline()


if __name__ == '__main__':
    main()<|MERGE_RESOLUTION|>--- conflicted
+++ resolved
@@ -16,7 +16,7 @@
 from stable_baselines.gail.dataset.dataset import ExpertDataset
 import tensorflow as tf
 
-from aprl.envs.multi_agent import (FlattenSingletonVecEnv, MergeAgentVecEnv,
+from aprl.envs.multi_agent import (FlattenSingletonVecEnv, MergeAgentVecEnv, VecMultiWrapper,
                                    make_dummy_vec_multi_env, make_subproc_vec_multi_env)
 from modelfree.common import utils
 from modelfree.common.policy_loader import load_backward_compatible_model, load_policy
@@ -28,10 +28,30 @@
                                          OldMujocoResettableWrapper)
 from modelfree.training.scheduling import ConstantAnnealer, Scheduler
 from modelfree.training.shaping_wrappers import apply_reward_wrapper, apply_victim_wrapper
-from modelfree.training.victim_envs import EmbedVictimWrapper
+from modelfree.training.victim_envs import CurryVecEnv, TransparentCurryVecEnv
 
 train_ex = Experiment('train')
 pylog = logging.getLogger('modelfree.train')
+
+
+class EmbedVictimWrapper(VecMultiWrapper):
+    def __init__(self, multi_env, victim, victim_index, transparent):
+        self.victim = victim
+        if transparent:
+            curried_env = TransparentCurryVecEnv(multi_env, self.victim, agent_idx=victim_index)
+        else:
+            curried_env = CurryVecEnv(multi_env, self.victim, agent_idx=victim_index)
+        super().__init__(curried_env)
+
+    def reset(self):
+        return self.venv.reset()
+
+    def step_wait(self):
+        return self.venv.step_wait()
+
+    def close(self):
+        self.victim.sess.close()
+        super().close()
 
 
 def _save(model, root_dir, save_callbacks):
@@ -290,17 +310,12 @@
 
 @train_ex.capture
 def build_env(out_dir, _seed, env_name, num_env, victim_type, victim_index,
-<<<<<<< HEAD
-              debug, lookback_params):
+              mask_victim, mask_victim_kwargs, lookback_params, debug):
     pre_wrappers = []
     if env_name.startswith('multicomp/'):
         pre_wrappers.append(GymCompeteToOurs)
     if lookback_params['lb_num'] > 0:
         pre_wrappers.append(OldMujocoResettableWrapper)
-=======
-              mask_victim, mask_victim_kwargs, debug):
-    pre_wrapper = GymCompeteToOurs if env_name.startswith('multicomp/') else None
->>>>>>> c93e3c56
 
     agent_wrappers = {}
     if mask_victim:
@@ -312,12 +327,8 @@
         our_idx = 1 - victim_index
 
     def env_fn(i):
-<<<<<<< HEAD
-        return utils.make_env(env_name, _seed, i, out_dir, our_idx, pre_wrappers=pre_wrappers)
-=======
         return utils.make_env(env_name, _seed, i, out_dir, our_idx,
-                              pre_wrapper=pre_wrapper, agent_wrappers=agent_wrappers)
->>>>>>> c93e3c56
+                              pre_wrappers=pre_wrappers, agent_wrappers=agent_wrappers)
 
     if not debug and num_env > 1:
         make_vec_env = make_subproc_vec_multi_env
