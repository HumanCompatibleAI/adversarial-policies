--- conflicted
+++ resolved
@@ -20,22 +20,14 @@
                                    VecMultiWrapper, make_dummy_vec_multi_env,
                                    make_subproc_vec_multi_env)
 from modelfree.common import utils
-<<<<<<< HEAD
 from modelfree.common.policy_loader import load_policy, load_backward_compatible_model
-=======
-from modelfree.common.policy_loader import load_policy
 from modelfree.common.transparent import TransparentCurryVecEnv
->>>>>>> 9e39fb11
 from modelfree.envs.gym_compete import (GameOutcomeMonitor, GymCompeteToOurs,
                                         get_policy_type_for_zoo_agent, load_zoo_agent_params)
 from modelfree.lookback import LookbackRewardVecWrapper, DebugVenv
 from modelfree.training.logger import setup_logger
 from modelfree.training.scheduling import ConstantAnnealer, Scheduler
 from modelfree.training.shaping_wrappers import apply_reward_wrapper, apply_victim_wrapper
-<<<<<<< HEAD
-from modelfree.transparent import TransparentCurryVecEnv, TransparentPolicy
-=======
->>>>>>> 9e39fb11
 
 train_ex = Experiment('train')
 pylog = logging.getLogger('modelfree.train')
