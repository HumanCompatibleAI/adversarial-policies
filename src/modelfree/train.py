"""Uses PPO to training an attack policy against a fixed victim policy."""

import functools
import json
import logging
import os
import os.path as osp
import pkgutil

from gym.spaces import Box
from sacred import Experiment
from sacred.observers import FileStorageObserver
from stable_baselines import GAIL, PPO1, PPO2, SAC
from stable_baselines.common.vec_env.vec_normalize import VecNormalize
import tensorflow as tf

from aprl.envs.multi_agent import (CurryVecEnv, FlattenSingletonVecEnv, MergeAgentVecEnv,
                                   VecMultiWrapper, make_dummy_vec_multi_env,
                                   make_subproc_vec_multi_env)
<<<<<<< HEAD
from modelfree import utils
from modelfree.gym_compete_conversion import GameOutcomeMonitor, GymCompeteToOurs
from modelfree.logger import setup_logger
from modelfree.lookback import LookbackRewardVecWrapper
from modelfree.policy_loader import load_policy
from modelfree.scheduling import ConstantAnnealer, Scheduler
from modelfree.shaping_wrappers import apply_reward_wrapper, apply_victim_wrapper
=======
from modelfree.common import utils
from modelfree.common.policy_loader import load_policy
from modelfree.envs.gym_compete import (GameOutcomeMonitor, GymCompeteToOurs,
                                        get_policy_type_for_zoo_agent, load_zoo_agent_params)
from modelfree.training.logger import setup_logger
from modelfree.training.scheduling import ConstantAnnealer, Scheduler
from modelfree.training.shaping_wrappers import apply_reward_wrapper, apply_victim_wrapper
>>>>>>> d395c791

train_ex = Experiment('train')
pylog = logging.getLogger('modelfree.train')


class EmbedVictimWrapper(VecMultiWrapper):
    def __init__(self, multi_env, victim, victim_index):
        self.victim = victim
        curried_env = CurryVecEnv(multi_env, self.victim, agent_idx=victim_index)

        super().__init__(curried_env)

    def get_policy(self):
        return self.venv.get_policy()

    def reset(self):
        return self.venv.reset()

    def step_wait(self):
        return self.venv.step_wait()

    def close(self):
        self.victim.sess.close()
        super().close()


def _save(model, root_dir, save_callbacks):
    os.makedirs(root_dir, exist_ok=True)
    model_path = osp.join(root_dir, 'model.pkl')
    model.save(model_path)
    for f in save_callbacks:
        f(root_dir)


@train_ex.capture
def old_ppo2(_seed, env, out_dir, total_timesteps, num_env, policy,
             batch_size, load_policy, learning_rate, rl_args,
             logger, log_callbacks, save_callbacks):
    try:
        from baselines.ppo2 import ppo2 as ppo2_old
        from baselines import logger as logger_old
    except ImportError as e:
        msg = "{}. HINT: you need to install (OpenAI) Baselines to use old_ppo2".format(e)
        raise ImportError(msg)

    pylog.warning("'old_ppo2' is deprecated; use 'ppo2' where possible. "
                  "Logging and save callbacks not supported amongst other features.")
    logger_old.configure(os.path.join(out_dir, 'old_rl'))

    NETWORK_MAP = {
        'MlpPolicy': 'mlp',
        'MlpLstmPolicy': 'lstm',
        'CnnPolicy': 'cnn',
        'CnnLstmPolilcy': 'cnn_lstm',
    }
    network = NETWORK_MAP[policy]

    graph = tf.Graph()
    sess = utils.make_session(graph)
    load_path = load_policy['path']
    if load_path is not None:
        assert load_policy['type'] == 'old_ppo2'
    with graph.as_default():
        with sess.as_default():
            model = ppo2_old.learn(network=network, env=env,
                                   nsteps=batch_size // num_env,
                                   total_timesteps=total_timesteps,
                                   load_path=load_path,
                                   lr=learning_rate, seed=_seed, **rl_args)

            final_path = osp.join(out_dir, 'final_model')
            _save(model, final_path, save_callbacks)

    return final_path


@train_ex.capture
def _stable(cls, our_type, callback_key, callback_mul, _seed, env, env_name, out_dir,
            total_timesteps, policy, load_policy, rl_args, victim_index, debug, logger,
            log_callbacks, save_callbacks, log_interval, checkpoint_interval, **kwargs):
    kwargs = dict(env=env,
                  verbose=1 if not debug else 2,
                  **kwargs,
                  **rl_args)
    if load_policy['path'] is not None:
        if load_policy['type'] == our_type:
            # SOMEDAY: Counterintuitively this inherits any extra arguments saved in the policy
            model = cls.load(load_policy['path'], **kwargs)
        elif load_policy['type'] == 'zoo':
            policy_cls, policy_kwargs = get_policy_type_for_zoo_agent(env_name)
            kwargs['policy_kwargs'] = policy_kwargs
            model = cls(policy=policy_cls, **kwargs)

            our_idx = 1 - victim_index  # TODO: code duplication?
            params = load_zoo_agent_params(load_policy['path'], env_name, our_idx)
            # We do not need to restore train_model, since it shares params with act_model
            model.act_model.restore(params)
    else:
        model = cls(policy=policy, **kwargs)

    last_checkpoint = 0
    last_log = 0

    def callback(locals, globals):
        nonlocal last_checkpoint, last_log
        step = locals[callback_key] * callback_mul
        if step - checkpoint_interval > last_checkpoint:
            checkpoint_dir = osp.join(out_dir, 'checkpoint', f'{step:012}')
            _save(model, checkpoint_dir, save_callbacks)
            last_checkpoint = step

        if step - log_interval > last_log:
            for f in log_callbacks:
                f(logger, locals, globals)
            last_log = step

        return True  # keep training

    model.learn(total_timesteps=total_timesteps, log_interval=1, seed=_seed, callback=callback)
    final_path = osp.join(out_dir, 'final_model')
    _save(model, final_path, save_callbacks)
    if isinstance(model, GAIL):
        model.trpo.sess.close()
    else:
        model.sess.close()
    return final_path


def _get_mpi_num_proc():
    # SOMEDAY: If we end up using MPI-based algorithms regularly, come up with a cleaner solution.
    from mpi4py import MPI
    if MPI is None:
        num_proc = 1
    else:
        num_proc = MPI.COMM_WORLD.Get_size()
    return num_proc


@train_ex.capture
def ppo1(batch_size, learning_rate, **kwargs):
    num_proc = _get_mpi_num_proc()
    pylog.warning('Assuming constant learning rate schedule for PPO1')
    optim_stepsize = learning_rate(1)  # PPO1 does not support a callable learning_rate
    return _stable(PPO1, our_type='ppo1', callback_key='timesteps_so_far',
                   callback_mul=batch_size, timesteps_per_actorbatch=batch_size // num_proc,
                   optim_stepsize=optim_stepsize, schedule='constant', **kwargs)


@train_ex.capture
def ppo2(batch_size, num_env, learning_rate, **kwargs):
    return _stable(PPO2, our_type='ppo2', callback_key='update', callback_mul=batch_size,
                   n_steps=batch_size // num_env, learning_rate=learning_rate, **kwargs)


@train_ex.capture
def sac(batch_size, learning_rate, **kwargs):
    return _stable(SAC, our_type='sac', callback_key='step', callback_mul=1,
                   batch_size=batch_size, learning_rate=learning_rate, **kwargs)


@train_ex.capture
def gail(batch_size, expert_dataset_path, env_name, victim_index, **kwargs):
    import matplotlib
    matplotlib.use('pdf')  # ExpertDataset needs this and we don't have tkinter
    from stable_baselines.gail.dataset.dataset import ExpertDataset

    num_proc = _get_mpi_num_proc()
    expert_index = 1 - victim_index
    if expert_dataset_path is None:
        raise ValueError("must set expert_dataset_path to use GAIL. (can also use 'default')")
    elif expert_dataset_path == 'default':
        dataset_map = {
            'multicomp/SumoHumans-v0': 'SumoHumans_datasets',
            'multicomp/SumoHumansAutoContact-v0': 'SumoHumans_datasets',
            'multicomp/KickAndDefend-v0': 'KickAndDefend_datasets'
        }
        curr_path = os.path.dirname(os.path.abspath(__file__))
        dataset_folder = dataset_map[env_name]
        local_folder = os.path.join(curr_path, dataset_folder)
        if not osp.exists(local_folder):
            sync_cmd = "aws s3 sync s3://adversarial-policies/gail/{0}/ {1}"
            sync_cmd = sync_cmd.format(dataset_folder, local_folder)
            try:
                print(sync_cmd)
                os.system(sync_cmd)
            except OSError:
                raise OSError("expert_dataset was None and could not fetch dataset from S3.")
        expert_dataset_path = os.path.join(local_folder, f"agent_{expert_index}_traj.npz")
    expert_dataset = ExpertDataset(expert_dataset_path)
    del kwargs['learning_rate']
    return _stable(GAIL, expert_dataset=expert_dataset, callback_key='timesteps_so_far',
                   callback_mul=1, timesteps_per_batch=batch_size // num_proc, **kwargs)


@train_ex.config
def train_config():
    # Logging
    root_dir = "data/baselines"     # root of directory to store baselines log
    exp_name = "default"            # name of experiment

    # Environment
    env_name = "multicomp/SumoAnts-v0"  # Gym environment ID
    num_env = 8                     # number of environments to run in parallel
    total_timesteps = 4096          # total number of timesteps to training for

    # Victim Config
    victim_type = "zoo"             # type supported by policy_loader.py
    victim_path = "1"               # path or other unique identifier
    victim_index = 0                # which agent the victim is (we default to other agent)

    # RL Algorithm Hyperparameters
    rl_algo = "ppo2"                # RL algorithm to use
    policy = "MlpPolicy"            # policy network type
    batch_size = 2048               # batch size
    learning_rate = 3e-4            # learning rate
    normalize = True                # normalize environment observations and reward
    rl_args = dict()                # algorithm-specific arguments
    load_policy = {                 # fine-tune this policy
        'path': None,               # path with policy weights
        'type': rl_algo,            # type supported by policy_loader.py
    }
    adv_noise_params = None         # param dict for epsilon-ball noise policy added to zoo policy
    expert_dataset_path = None      # path to trajectory data to train GAIL
    num_lookback = 0                # activates LookbackRewardVecWrapper and uses num_lookback venvs

    # General
<<<<<<< HEAD
    checkpoint_interval = 16384     # save weights to disk after this many timesteps
=======
    checkpoint_interval = 131072    # save weights to disk after this many timesteps
>>>>>>> d395c791
    log_interval = 2048             # log statistics to disk after this many timesteps
    log_output_formats = None       # custom output formats for logging
    debug = False                   # debug mode; may run more slowly
    seed = 0                        # random seed
    _ = locals()  # quieten flake8 unused variable warning
    del _


DEFAULT_CONFIGS = {}


def load_default(env_name, config_dir):
    default_config = DEFAULT_CONFIGS.get(env_name, 'default.json')
    fname = os.path.join('configs', config_dir, default_config)
    config = pkgutil.get_data('modelfree', fname)
    return json.loads(config)


@train_ex.config
def wrappers_config(env_name):
    rew_shape = False  # enable reward shaping
    rew_shape_params = load_default(env_name, 'rew')  # parameters for reward shaping

    victim_noise = False  # enable adding noise to victim
    victim_noise_params = load_default(env_name, 'noise')  # parameters for victim noise

    _ = locals()  # quieten flake8 unused variable warning
    del _


@train_ex.capture
<<<<<<< HEAD
def build_env(out_dir, _seed, env_name, num_env, debug, num_lookback):
=======
def build_env(out_dir, _seed, env_name, num_env, victim_type, victim_index, debug):
>>>>>>> d395c791
    pre_wrapper = GymCompeteToOurs if env_name.startswith('multicomp/') else None
    resettable = num_lookback > 0

    if victim_type == 'none':
        our_idx = 0
    else:
        our_idx = 1 - victim_index

    def env_fn(i):
<<<<<<< HEAD
        return utils.make_env(env_name, _seed, i, out_dir, pre_wrapper=pre_wrapper, resettable=resettable)
=======
        return utils.make_env(env_name, _seed, i, out_dir, our_idx, pre_wrapper=pre_wrapper)
>>>>>>> d395c791

    if not debug and num_env > 1:
        make_vec_env = make_subproc_vec_multi_env
    else:
        make_vec_env = make_dummy_vec_multi_env
    multi_venv = make_vec_env([functools.partial(env_fn, i) for i in range(num_env)])

    if victim_type == 'none':
        assert multi_venv.num_agents == 1, "No victim only works in single-agent environments"
    else:
        assert multi_venv.num_agents == 2, "Need two-agent environment when victim"

    return multi_venv, our_idx


@train_ex.capture
def multi_wrappers(multi_venv, env_name, log_callbacks):
    if env_name.startswith('multicomp/'):
        game_outcome = GameOutcomeMonitor(multi_venv)
        # Need game_outcome as separate variable as Python closures bind late
        log_callbacks.append(lambda logger, locals, globals: game_outcome.log_callback(logger))
        multi_venv = game_outcome

    return multi_venv


@train_ex.capture
def wrap_adv_noise_ball(env_name, our_idx, multi_venv, adv_noise_params, victim_path, victim_type):
    adv_noise_agent_val = adv_noise_params['noise_val']
    base_policy_path = adv_noise_params.get('base_path', victim_path)
    base_policy_type = adv_noise_params.get('base_type', victim_type)
    base_policy = load_policy(policy_path=base_policy_path, policy_type=base_policy_type,
                              env=multi_venv, env_name=env_name, index=our_idx)
    base_action_space = multi_venv.action_space.spaces[our_idx]
    adv_noise_action_space = Box(low=adv_noise_agent_val * base_action_space.low,
                                 high=adv_noise_agent_val * base_action_space.high)
    multi_venv = MergeAgentVecEnv(venv=multi_venv, policy=base_policy,
                                  replace_action_space=adv_noise_action_space,
                                  merge_agent_idx=our_idx)
    return multi_venv


@train_ex.capture
def maybe_embed_victim(multi_venv, our_idx, scheduler, log_callbacks, env_name, victim_type,
                       victim_path, victim_index, victim_noise, victim_noise_params,
                       adv_noise_params):
    if victim_type != 'none':
        # If we are actually training an epsilon-ball noise agent on top of a zoo agent
        if adv_noise_params is not None:
            multi_venv = wrap_adv_noise_ball(env_name, our_idx, multi_venv)

        # Load the victim and then wrap it if appropriate.
        victim = load_policy(policy_path=victim_path, policy_type=victim_type, env=multi_venv,
                             env_name=env_name, index=victim_index)
        if victim_noise:
            victim = apply_victim_wrapper(victim=victim, noise_params=victim_noise_params,
                                          scheduler=scheduler)
            log_callbacks.append(lambda logger, locals, globals: victim.log_callback(logger))

        # Curry the victim
        multi_venv = EmbedVictimWrapper(multi_env=multi_venv, victim=victim,
                                        victim_index=victim_index)

    return multi_venv


@train_ex.capture
<<<<<<< HEAD
def single_wrappers(single_venv, scheduler, our_idx, normalize, rew_shape, rew_shape_params,
                    victim_index, victim_path, victim_type, debug, env_name,
                    num_lookback, log_callbacks, save_callbacks):
=======
def single_wrappers(single_venv, scheduler, our_idx, normalize, load_policy,
                    rew_shape, rew_shape_params, log_callbacks, save_callbacks):
>>>>>>> d395c791
    if rew_shape:
        rew_shape_venv = apply_reward_wrapper(single_env=single_venv, scheduler=scheduler,
                                              shaping_params=rew_shape_params, agent_idx=our_idx)
        log_callbacks.append(lambda logger, locals, globals: rew_shape_venv.log_callback(logger))
        single_venv = rew_shape_venv

        for anneal_type in ['noise', 'rew_shape']:
            if scheduler.is_conditional(anneal_type):
                scheduler.set_annealer_get_logs(anneal_type, rew_shape_venv.get_logs)

    if num_lookback > 0:
        lookback_venv = LookbackRewardVecWrapper(single_venv, num_lookback, env_name, debug, victim_index, victim_path, victim_type)
        single_venv = lookback_venv

    if normalize:
        if load_policy['type'] == 'zoo':
            raise ValueError("Trying to normalize twice. Bansal et al's Zoo agents normalize "
                             "implicitly. Please set normalize=False to disable VecNormalize.")

        normalized_venv = VecNormalize(single_venv)
        save_callbacks.append(lambda root_dir: normalized_venv.save_running_average(root_dir))
        single_venv = normalized_venv

    return single_venv


RL_ALGOS = {
    'ppo1': ppo1,
    'ppo2': ppo2,
    'old_ppo2': old_ppo2,
    'sac': sac,
    'gail': gail,
}


# True for Stable Baselines as of 2019-03
NO_VECENV = ['ddpg', 'dqn', 'her', 'ppo1', 'sac', 'gail']


@train_ex.main
def train(_run, root_dir, exp_name, num_env, rl_algo, learning_rate, log_output_formats, num_lookback):
    scheduler = Scheduler(annealer_dict={'lr': ConstantAnnealer(learning_rate)})
    out_dir, logger = setup_logger(root_dir, exp_name, output_formats=log_output_formats)
    log_callbacks, save_callbacks = [], []
    pylog.info(f"Log output formats: {logger.output_formats}")

    if rl_algo in NO_VECENV and num_env > 1:
        raise ValueError(f"'{rl_algo}' needs 'num_env' set to 1.")

    multi_venv, our_idx = build_env(out_dir)
    multi_venv = multi_wrappers(multi_venv, log_callbacks=log_callbacks)
<<<<<<< HEAD
    multi_venv, our_idx = maybe_embed_victim(multi_venv, scheduler, log_callbacks=log_callbacks)
=======
    multi_venv = maybe_embed_victim(multi_venv, our_idx, scheduler, log_callbacks=log_callbacks)

>>>>>>> d395c791
    single_venv = FlattenSingletonVecEnv(multi_venv)
    single_venv = single_wrappers(single_venv, scheduler, our_idx, num_lookback=num_lookback,
                                  log_callbacks=log_callbacks, save_callbacks=save_callbacks)

    train_fn = RL_ALGOS[rl_algo]
    res = train_fn(env=single_venv, out_dir=out_dir, learning_rate=scheduler.get_annealer('lr'),
                   logger=logger, log_callbacks=log_callbacks, save_callbacks=save_callbacks)
    single_venv.close()

    return res


def main():
    observer = FileStorageObserver.create(osp.join('data', 'sacred', 'train'))
    train_ex.observers.append(observer)
    train_ex.run_commandline()


if __name__ == '__main__':
    main()<|MERGE_RESOLUTION|>--- conflicted
+++ resolved
@@ -17,23 +17,14 @@
 from aprl.envs.multi_agent import (CurryVecEnv, FlattenSingletonVecEnv, MergeAgentVecEnv,
                                    VecMultiWrapper, make_dummy_vec_multi_env,
                                    make_subproc_vec_multi_env)
-<<<<<<< HEAD
-from modelfree import utils
-from modelfree.gym_compete_conversion import GameOutcomeMonitor, GymCompeteToOurs
-from modelfree.logger import setup_logger
-from modelfree.lookback import LookbackRewardVecWrapper
-from modelfree.policy_loader import load_policy
-from modelfree.scheduling import ConstantAnnealer, Scheduler
-from modelfree.shaping_wrappers import apply_reward_wrapper, apply_victim_wrapper
-=======
 from modelfree.common import utils
 from modelfree.common.policy_loader import load_policy
 from modelfree.envs.gym_compete import (GameOutcomeMonitor, GymCompeteToOurs,
                                         get_policy_type_for_zoo_agent, load_zoo_agent_params)
+from modelfree.lookback import LookbackRewardVecWrapper
 from modelfree.training.logger import setup_logger
 from modelfree.training.scheduling import ConstantAnnealer, Scheduler
 from modelfree.training.shaping_wrappers import apply_reward_wrapper, apply_victim_wrapper
->>>>>>> d395c791
 
 train_ex = Experiment('train')
 pylog = logging.getLogger('modelfree.train')
@@ -260,11 +251,7 @@
     num_lookback = 0                # activates LookbackRewardVecWrapper and uses num_lookback venvs
 
     # General
-<<<<<<< HEAD
-    checkpoint_interval = 16384     # save weights to disk after this many timesteps
-=======
     checkpoint_interval = 131072    # save weights to disk after this many timesteps
->>>>>>> d395c791
     log_interval = 2048             # log statistics to disk after this many timesteps
     log_output_formats = None       # custom output formats for logging
     debug = False                   # debug mode; may run more slowly
@@ -296,11 +283,7 @@
 
 
 @train_ex.capture
-<<<<<<< HEAD
-def build_env(out_dir, _seed, env_name, num_env, debug, num_lookback):
-=======
-def build_env(out_dir, _seed, env_name, num_env, victim_type, victim_index, debug):
->>>>>>> d395c791
+def build_env(out_dir, _seed, env_name, num_env, victim_type, victim_index, debug, num_lookback):
     pre_wrapper = GymCompeteToOurs if env_name.startswith('multicomp/') else None
     resettable = num_lookback > 0
 
@@ -310,11 +293,8 @@
         our_idx = 1 - victim_index
 
     def env_fn(i):
-<<<<<<< HEAD
-        return utils.make_env(env_name, _seed, i, out_dir, pre_wrapper=pre_wrapper, resettable=resettable)
-=======
-        return utils.make_env(env_name, _seed, i, out_dir, our_idx, pre_wrapper=pre_wrapper)
->>>>>>> d395c791
+        return utils.make_env(env_name, _seed, i, out_dir, our_idx, pre_wrapper=pre_wrapper,
+                              resettable=resettable)
 
     if not debug and num_env > 1:
         make_vec_env = make_subproc_vec_multi_env
@@ -382,14 +362,9 @@
 
 
 @train_ex.capture
-<<<<<<< HEAD
 def single_wrappers(single_venv, scheduler, our_idx, normalize, rew_shape, rew_shape_params,
-                    victim_index, victim_path, victim_type, debug, env_name,
+                    victim_index, victim_path, victim_type, debug, env_name, load_policy,
                     num_lookback, log_callbacks, save_callbacks):
-=======
-def single_wrappers(single_venv, scheduler, our_idx, normalize, load_policy,
-                    rew_shape, rew_shape_params, log_callbacks, save_callbacks):
->>>>>>> d395c791
     if rew_shape:
         rew_shape_venv = apply_reward_wrapper(single_env=single_venv, scheduler=scheduler,
                                               shaping_params=rew_shape_params, agent_idx=our_idx)
@@ -401,7 +376,8 @@
                 scheduler.set_annealer_get_logs(anneal_type, rew_shape_venv.get_logs)
 
     if num_lookback > 0:
-        lookback_venv = LookbackRewardVecWrapper(single_venv, num_lookback, env_name, debug, victim_index, victim_path, victim_type)
+        lookback_venv = LookbackRewardVecWrapper(single_venv, num_lookback, env_name, debug,
+                                                 victim_index, victim_path, victim_type)
         single_venv = lookback_venv
 
     if normalize:
@@ -441,12 +417,8 @@
 
     multi_venv, our_idx = build_env(out_dir)
     multi_venv = multi_wrappers(multi_venv, log_callbacks=log_callbacks)
-<<<<<<< HEAD
-    multi_venv, our_idx = maybe_embed_victim(multi_venv, scheduler, log_callbacks=log_callbacks)
-=======
     multi_venv = maybe_embed_victim(multi_venv, our_idx, scheduler, log_callbacks=log_callbacks)
 
->>>>>>> d395c791
     single_venv = FlattenSingletonVecEnv(multi_venv)
     single_venv = single_wrappers(single_venv, scheduler, our_idx, num_lookback=num_lookback,
                                   log_callbacks=log_callbacks, save_callbacks=save_callbacks)
