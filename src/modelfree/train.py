"""Uses PPO to training an attack policy against a fixed victim policy."""

import functools
import json
import logging
import os
import os.path as osp
import pkgutil

from gym.spaces import Box
from sacred import Experiment
from sacred.observers import FileStorageObserver
import stable_baselines
from stable_baselines.common.vec_env.vec_normalize import VecNormalize
import tensorflow as tf

from aprl.envs.multi_agent import (FlattenSingletonVecEnv, MergeAgentVecEnv,
                                   make_dummy_vec_multi_env, make_subproc_vec_multi_env)
from modelfree.common import utils
from modelfree.envs.gym_compete import (GameOutcomeMonitor, GymCompeteToOurs,
                                        get_policy_type_for_zoo_agent, load_zoo_agent_params)
from modelfree.envs.observation_masking import make_mask_agent_wrappers
import modelfree.envs.wrappers
<<<<<<< HEAD
from modelfree.policies.loader import load_backward_compatible_model, load_policy
from modelfree.policies.wrappers import MultiPolicyWrapper
=======
from modelfree.policies.loader import (load_backward_compatible_model, load_policy,
                                       mpi_unavailable_error)
>>>>>>> 1da81ba6
from modelfree.training.logger import setup_logger
from modelfree.training.lookback import (DebugVenv, LookbackRewardVecWrapper,
                                         OldMujocoResettableWrapper)
from modelfree.training.scheduling import ConstantAnnealer, Scheduler
from modelfree.training.shaping_wrappers import apply_reward_wrapper, apply_victim_wrapper
from modelfree.training.victim_envs import EmbedVictimWrapper

train_ex = Experiment('train')
pylog = logging.getLogger('modelfree.train')


def _save(model, root_dir, save_callbacks):
    os.makedirs(root_dir, exist_ok=True)
    model_path = osp.join(root_dir, 'model.pkl')
    model.save(model_path)
    for f in save_callbacks:
        f(root_dir)


@train_ex.capture
def old_ppo2(_seed, env, out_dir, total_timesteps, num_env, policy,
             batch_size, load_policy, learning_rate, rl_args,
             logger, log_callbacks, save_callbacks):
    try:
        from baselines.ppo2 import ppo2 as ppo2_old
        from baselines import logger as logger_old
    except ImportError as e:
        msg = "{}. HINT: you need to install (OpenAI) Baselines to use old_ppo2".format(e)
        raise ImportError(msg)

    pylog.warning("'old_ppo2' is deprecated; use 'ppo2' where possible. "
                  "Logging and save callbacks not supported amongst other features.")
    logger_old.configure(os.path.join(out_dir, 'old_rl'))

    NETWORK_MAP = {
        'MlpPolicy': 'mlp',
        'MlpLstmPolicy': 'lstm',
        'CnnPolicy': 'cnn',
        'CnnLstmPolilcy': 'cnn_lstm',
    }
    network = NETWORK_MAP[policy]

    graph = tf.Graph()
    sess = utils.make_session(graph)
    load_path = load_policy['path']
    if load_path is not None:
        assert load_policy['type'] == 'old_ppo2'
    with graph.as_default():
        with sess.as_default():
            model = ppo2_old.learn(network=network, env=env,
                                   nsteps=batch_size // num_env,
                                   total_timesteps=total_timesteps,
                                   load_path=load_path,
                                   lr=learning_rate, seed=_seed, **rl_args)

            final_path = osp.join(out_dir, 'final_model')
            _save(model, final_path, save_callbacks)

    return final_path


@train_ex.capture
def _stable(cls, our_type, callback_key, callback_mul, _seed, env, env_name, out_dir,
            total_timesteps, policy, load_policy, rl_args, victim_index, debug, logger,
            log_callbacks, save_callbacks, log_interval, checkpoint_interval, **kwargs):
    kwargs = dict(env=env,
                  verbose=1 if not debug else 2,
                  **kwargs,
                  **rl_args)
    if load_policy['path'] is not None:
        if load_policy['type'] == our_type:
            # SOMEDAY: Counterintuitively this inherits any extra arguments saved in the policy
            model = load_backward_compatible_model(cls, load_policy['path'], **kwargs)
        elif load_policy['type'] == 'zoo':
            policy_cls, policy_kwargs = get_policy_type_for_zoo_agent(env_name)
            kwargs['policy_kwargs'] = policy_kwargs
            model = cls(policy=policy_cls, **kwargs)

            our_idx = 1 - victim_index  # TODO: code duplication?
            params = load_zoo_agent_params(load_policy['path'], env_name, our_idx)
            # We do not need to restore train_model, since it shares params with act_model
            model.act_model.restore(params)
    else:
        model = cls(policy=policy, **kwargs)

    last_checkpoint = 0
    last_log = 0

    def callback(locals, globals):
        nonlocal last_checkpoint, last_log
        step = locals[callback_key] * callback_mul
        if step - checkpoint_interval > last_checkpoint:
            checkpoint_dir = osp.join(out_dir, 'checkpoint', f'{step:012}')
            _save(model, checkpoint_dir, save_callbacks)
            last_checkpoint = step

        if step - log_interval > last_log:
            for f in log_callbacks:
                f(logger, locals, globals)
            last_log = step

        return True  # keep training

    model.learn(total_timesteps=total_timesteps, log_interval=1, seed=_seed, callback=callback)
    final_path = osp.join(out_dir, 'final_model')
    _save(model, final_path, save_callbacks)
    model.sess.close()
    return final_path


def _get_mpi_num_proc():
    # SOMEDAY: If we end up using MPI-based algorithms regularly, come up with a cleaner solution.
    from mpi4py import MPI
    if MPI is None:
        num_proc = 1
    else:
        num_proc = MPI.COMM_WORLD.Get_size()
    return num_proc


@train_ex.capture
def gail(batch_size, learning_rate, expert_dataset_path, **kwargs):
    from modelfree.training.gail_dataset import ExpertDatasetFromOurFormat
    num_proc = _get_mpi_num_proc()
    if expert_dataset_path is None:
        raise ValueError("Must set expert_dataset_path to use GAIL.")
    expert_dataset = ExpertDatasetFromOurFormat(expert_dataset_path)
    kwargs['d_stepsize'] = learning_rate(1)
    kwargs['vf_stepsize'] = learning_rate(1)
    return _stable(stable_baselines.GAIL, our_type='gail',
                   expert_dataset=expert_dataset,
                   callback_key='timesteps_so_far', callback_mul=1,
                   timesteps_per_batch=batch_size // num_proc, **kwargs)


@train_ex.capture
def ppo1(batch_size, learning_rate, **kwargs):
    num_proc = _get_mpi_num_proc()
    pylog.warning('Assuming constant learning rate schedule for PPO1')
    optim_stepsize = learning_rate(1)  # PPO1 does not support a callable learning_rate
    return _stable(stable_baselines.PPO1, our_type='ppo1',
                   callback_key='timesteps_so_far', callback_mul=batch_size,
                   timesteps_per_actorbatch=batch_size // num_proc,
                   optim_stepsize=optim_stepsize, schedule='constant', **kwargs)


@train_ex.capture
def ppo2(batch_size, num_env, learning_rate, **kwargs):
    return _stable(stable_baselines.PPO2, our_type='ppo2',
                   callback_key='update', callback_mul=batch_size,
                   n_steps=batch_size // num_env, learning_rate=learning_rate, **kwargs)


@train_ex.capture
def sac(batch_size, learning_rate, **kwargs):
    return _stable(stable_baselines.SAC, our_type='sac', callback_key='step',
                   callback_mul=1, batch_size=batch_size,
                   learning_rate=learning_rate, **kwargs)


@train_ex.config
def train_config():
    # Logging
    root_dir = "data/baselines"     # root of directory to store baselines log
    exp_name = "default"            # name of experiment

    # Environment
    env_name = "multicomp/SumoAnts-v0"  # Gym environment ID
    num_env = 8                     # number of environments to run in parallel
    total_timesteps = 4096          # total number of timesteps to training for

    # Victim Config
    victim_type = "zoo"             # type supported by modelfree.policies.loader
    victim_path = "1"               # path or other unique identifier
    victim_index = 0                # which agent the victim is (we default to other agent)
    victim_types = None
    victim_paths = None

    mask_victim = False             # should victim observations be limited
    mask_victim_kwargs = {          # control how victim observations are limited
        'masking_type': 'initialization',
    }

    # RL Algorithm Hyperparameters
    rl_algo = "ppo2"                # RL algorithm to use
    policy = "MlpPolicy"            # policy network type
    batch_size = 2048               # batch size
    learning_rate = 3e-4            # learning rate
    normalize = True                # normalize environment reward
    normalize_observations = True   # if normalize, then normalize environments observations too
    rl_args = dict()                # algorithm-specific arguments

    # RL Algorithm Policies/Demonstrations
    load_policy = {                 # fine-tune this policy
        'path': None,               # path with policy weights
        'type': rl_algo,            # type supported by modelfree.policies.loader
    }
    adv_noise_params = {            # param dict for epsilon-ball noise policy added to zoo policy
        'noise_val': None,          # size of noise ball. Set to nonnegative float to activate.
        'base_path': victim_path,   # path of agent to be wrapped with noise ball
        'base_type': victim_type,   # type of agent to be wrapped with noise ball
    }
    transparent_params = None       # param set for transparent victim policies
    expert_dataset_path = None      # path to trajectory data to train GAIL
    lookback_params = {             # parameters for doing lookback white-box attacks
        'lb_num': 0,                # number of lookback venvs, if zero, lookback is disabled
        'lb_mul': 0.05,             # amount by which we weight differences in lookback
        'lb_path': None,            # path of lookback base policy
        'lb_type': rl_algo,         # type of lookback base policy
    }

    # General
    checkpoint_interval = 131072    # save weights to disk after this many timesteps
    log_interval = 2048             # log statistics to disk after this many timesteps
    log_output_formats = None       # custom output formats for logging
    debug = False                   # debug mode; may run more slowly
    seed = 0                        # random seed
    _ = locals()  # quieten flake8 unused variable warning
    del _


DEFAULT_CONFIGS = {}


def load_default(env_name, config_dir):
    default_config = DEFAULT_CONFIGS.get(env_name, 'default.json')
    fname = os.path.join('configs', config_dir, default_config)
    config = pkgutil.get_data('modelfree', fname)
    return json.loads(config)


@train_ex.config
def wrappers_config(env_name):
    rew_shape = True  # enable reward shaping
    rew_shape_params = load_default(env_name, 'rew')  # parameters for reward shaping

    victim_noise = False  # enable adding noise to victim
    victim_noise_params = load_default(env_name, 'noise')  # parameters for victim noise

    _ = locals()  # quieten flake8 unused variable warning
    del _


@train_ex.capture
def build_env(out_dir, _seed, env_name, num_env, victim_type, victim_index,
              mask_victim, mask_victim_kwargs, lookback_params, debug):
    pre_wrappers = []
    if env_name.startswith('multicomp/'):
        pre_wrappers.append(GymCompeteToOurs)
    if lookback_params['lb_num'] > 0:
        pre_wrappers.append(OldMujocoResettableWrapper)

    agent_wrappers = {}
    if mask_victim:
        agent_wrappers = make_mask_agent_wrappers(env_name, victim_index, **mask_victim_kwargs)

    if victim_type == 'none':
        our_idx = 0
    else:
        our_idx = 1 - victim_index

    def env_fn(i):
        return modelfree.envs.wrappers.make_env(env_name, _seed, i, out_dir, our_idx,
                                                pre_wrappers=pre_wrappers,
                                                agent_wrappers=agent_wrappers)

    if not debug and num_env > 1:
        make_vec_env = make_subproc_vec_multi_env
    else:
        make_vec_env = make_dummy_vec_multi_env
    multi_venv = make_vec_env([functools.partial(env_fn, i) for i in range(num_env)])
    if debug and lookback_params['lb_num'] > 0:
        multi_venv = DebugVenv(multi_venv)

    if victim_type == 'none':
        assert multi_venv.num_agents == 1, "No victim only works in single-agent environments"
    else:
        assert multi_venv.num_agents == 2, "Need two-agent environment when victim"

    return multi_venv, our_idx


@train_ex.capture
def multi_wrappers(multi_venv, env_name, log_callbacks):
    if env_name.startswith('multicomp/'):
        game_outcome = GameOutcomeMonitor(multi_venv)
        # Need game_outcome as separate variable as Python closures bind late
        log_callbacks.append(lambda logger, locals, globals: game_outcome.log_callback(logger))
        multi_venv = game_outcome

    return multi_venv


@train_ex.capture
def wrap_adv_noise_ball(env_name, our_idx, multi_venv, adv_noise_params, victim_path, victim_type,
                        deterministic):
    adv_noise_agent_val = adv_noise_params['noise_val']
    base_policy_path = adv_noise_params['base_path']
    base_policy_type = adv_noise_params['base_type']
    base_policy = load_policy(policy_path=base_policy_path, policy_type=base_policy_type,
                              env=multi_venv, env_name=env_name, index=our_idx)

    base_action_space = multi_venv.action_space.spaces[our_idx]
    adv_noise_action_space = Box(low=adv_noise_agent_val * base_action_space.low,
                                 high=adv_noise_agent_val * base_action_space.high)
    multi_venv = MergeAgentVecEnv(venv=multi_venv, policy=base_policy,
                                  replace_action_space=adv_noise_action_space,
                                  merge_agent_idx=our_idx, deterministic=deterministic)
    return multi_venv


@train_ex.capture
def maybe_embed_victim(multi_venv, our_idx, scheduler, log_callbacks, env_name, victim_type,
                       victim_path, victim_types, victim_paths, victim_index, victim_noise,
                       victim_noise_params, adv_noise_params, transparent_params, lookback_params):
    if victim_type != 'none':
        deterministic = lookback_params is not None
        # If we are actually training an epsilon-ball noise agent on top of a zoo agent
        if adv_noise_params['noise_val'] is not None:
            multi_venv = wrap_adv_noise_ball(env_name, our_idx, multi_venv,
                                             deterministic=deterministic)
        victims = []
        if victim_types is None and victim_paths is None:
            victim_types = [victim_type]
            victim_paths = [victim_path]

            # If we're loading multiple victims
        for i, individual_victim_path in enumerate(victim_paths):
            victims.append(load_policy(policy_path=individual_victim_path,
                                       policy_type=victim_types[i], env=multi_venv,
                                       env_name=env_name, index=victim_index,
                                       transparent_params=transparent_params))

        if victim_noise:
            for i in range(len(victims)):
                victims[i] = apply_victim_wrapper(victim=victims[i],
                                                  noise_params=victim_noise_params,
                                                  scheduler=scheduler)
                log_callbacks.append(lambda logger, locals, globals:
                                     victims[i].log_callback(logger))

        # Apparently PPO.policy has `n_envs` and TransparentMLPPolicyValue has n_env
        if len(victims) > 1:
            victim = MultiPolicyWrapper(victims, num_envs=multi_venv.num_envs)
        else:
            victim = victims[0]

        # Curry the victim
        transparent = transparent_params is not None
        multi_venv = EmbedVictimWrapper(multi_env=multi_venv, victim=victim,
                                        victim_index=victim_index, transparent=transparent,
                                        deterministic=deterministic)

    return multi_venv


@train_ex.capture
def single_wrappers(single_venv, scheduler, our_idx, normalize, normalize_observations,
                    rew_shape, rew_shape_params, victim_index, victim_path, victim_type,
                    debug, env_name, load_policy, lookback_params, transparent_params,
                    log_callbacks, save_callbacks):
    if rew_shape:
        rew_shape_venv = apply_reward_wrapper(single_env=single_venv, scheduler=scheduler,
                                              shaping_params=rew_shape_params, agent_idx=our_idx)
        log_callbacks.append(lambda logger, locals, globals: rew_shape_venv.log_callback(logger))
        single_venv = rew_shape_venv

        for anneal_type in ['noise', 'rew_shape']:
            if scheduler.is_conditional(anneal_type):
                scheduler.set_annealer_get_logs(anneal_type, rew_shape_venv.get_logs)

    if lookback_params['lb_num'] > 0:
        lookback_venv = LookbackRewardVecWrapper(single_venv, env_name, debug,
                                                 victim_index, victim_path, victim_type,
                                                 transparent_params, **lookback_params)
        single_venv = lookback_venv

    if normalize:
        if normalize_observations:
            if load_policy['path'] is not None:
                if load_policy['type'] == 'zoo':
                    raise ValueError(
                        "Trying to normalize twice. Bansal et al's Zoo agents normalize "
                        "implicitly. Please set normalize=False to disable VecNormalize.")
            normalized_venv = VecNormalize(single_venv)

        else:
            normalized_venv = VecNormalize(single_venv, norm_obs=False)

        if load_policy['path'] is not None and load_policy['type'] != 'zoo':
            normalized_venv.load_running_average(load_policy['path'])

        save_callbacks.append(lambda root_dir: normalized_venv.save_running_average(root_dir))
        single_venv = normalized_venv

    return single_venv


RL_ALGOS = {
    'ppo2': ppo2,
    'old_ppo2': old_ppo2,
}
MPI_RL_ALGOS = {
    'gail': gail,
    'ppo1': ppo1,
    'sac': sac,
}

try:
    from mpi4py import MPI
    del MPI
    RL_ALGOS.update(MPI_RL_ALGOS)
except ImportError:
    RL_ALGOS.update({k: mpi_unavailable_error for k in MPI_RL_ALGOS})

# True for Stable Baselines as of 2019-03
NO_VECENV = ['ddpg', 'dqn', 'gail', 'her', 'ppo1', 'sac']


@train_ex.main
def train(_run, root_dir, exp_name, num_env, rl_algo, learning_rate,
          log_output_formats, lookback_params):
    scheduler = Scheduler(annealer_dict={'lr': ConstantAnnealer(learning_rate)})
    out_dir, logger = setup_logger(root_dir, exp_name, output_formats=log_output_formats)
    log_callbacks, save_callbacks = [], []
    pylog.info(f"Log output formats: {logger.output_formats}")

    if rl_algo in NO_VECENV and num_env > 1:
        raise ValueError(f"'{rl_algo}' needs 'num_env' set to 1.")

    multi_venv, our_idx = build_env(out_dir)
    multi_venv = multi_wrappers(multi_venv, log_callbacks=log_callbacks)
    multi_venv = maybe_embed_victim(multi_venv, our_idx, scheduler, log_callbacks=log_callbacks)

    single_venv = FlattenSingletonVecEnv(multi_venv)
    single_venv = single_wrappers(single_venv, scheduler, our_idx, log_callbacks=log_callbacks,
                                  save_callbacks=save_callbacks)

    train_fn = RL_ALGOS[rl_algo]
    res = train_fn(env=single_venv, out_dir=out_dir, learning_rate=scheduler.get_annealer('lr'),
                   logger=logger, log_callbacks=log_callbacks, save_callbacks=save_callbacks)
    single_venv.close()

    return res


def main():
    observer = FileStorageObserver.create(osp.join('data', 'sacred', 'train'))
    train_ex.observers.append(observer)
    train_ex.run_commandline()


if __name__ == '__main__':
    main()<|MERGE_RESOLUTION|>--- conflicted
+++ resolved
@@ -21,13 +21,9 @@
                                         get_policy_type_for_zoo_agent, load_zoo_agent_params)
 from modelfree.envs.observation_masking import make_mask_agent_wrappers
 import modelfree.envs.wrappers
-<<<<<<< HEAD
-from modelfree.policies.loader import load_backward_compatible_model, load_policy
-from modelfree.policies.wrappers import MultiPolicyWrapper
-=======
 from modelfree.policies.loader import (load_backward_compatible_model, load_policy,
                                        mpi_unavailable_error)
->>>>>>> 1da81ba6
+from modelfree.policies.wrappers import MultiPolicyWrapper
 from modelfree.training.logger import setup_logger
 from modelfree.training.lookback import (DebugVenv, LookbackRewardVecWrapper,
                                          OldMujocoResettableWrapper)
