--- conflicted
+++ resolved
@@ -20,11 +20,7 @@
                                    VecMultiWrapper, make_dummy_vec_multi_env,
                                    make_subproc_vec_multi_env)
 from modelfree.common import utils
-<<<<<<< HEAD
-from modelfree.common.policy_loader import load_policy, load_backward_compatible_model
-=======
 from modelfree.common.policy_loader import load_backward_compatible_model, load_policy
->>>>>>> c496c34c
 from modelfree.common.transparent import TransparentCurryVecEnv
 from modelfree.envs.gym_compete import (GameOutcomeMonitor, GymCompeteToOurs,
                                         get_policy_type_for_zoo_agent, load_zoo_agent_params)
