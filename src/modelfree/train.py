"""Uses PPO to train an attack policy against a fixed victim policy."""

import json
import logging
import os
import os.path as osp
import pkgutil

from gym.spaces import Box
from sacred import Experiment
from sacred.observers import FileStorageObserver
from stable_baselines import PPO1, PPO2, SAC
from stable_baselines.common.vec_env.vec_normalize import VecNormalize
import tensorflow as tf

from aprl.envs.multi_agent import (CurryVecEnv, FlattenSingletonVecEnv, MergeAgentVecEnv,
                                   VecMultiWrapper, make_dummy_vec_multi_env,
                                   make_subproc_vec_multi_env)
from modelfree import utils
from modelfree.gym_compete_conversion import GameOutcomeMonitor, GymCompeteToOurs
from modelfree.logger import setup_logger
from modelfree.policy_loader import load_policy
from modelfree.scheduling import ConstantAnnealer, Scheduler
from modelfree.shaping_wrappers import apply_reward_wrapper, apply_victim_wrapper

train_ex = Experiment('train')
pylog = logging.getLogger('modelfree.train')


class EmbedVictimWrapper(VecMultiWrapper):
    def __init__(self, multi_env, victim, victim_index):
        self.victim = victim
        curried_env = CurryVecEnv(multi_env, self.victim, agent_idx=victim_index)

        super().__init__(curried_env)

    def reset(self):
        return self.venv.reset()

    def step_wait(self):
        return self.venv.step_wait()

    def close(self):
        self.victim.sess.close()
        super().close()


def _save(model, root_dir, save_callbacks):
    os.makedirs(root_dir, exist_ok=True)
    model_path = osp.join(root_dir, 'model.pkl')
    model.save(model_path)
    for f in save_callbacks:
        f(root_dir)


@train_ex.capture
def old_ppo2(_seed, env, out_dir, total_timesteps, num_env, policy,
             batch_size, load_path, learning_rate, rl_args,
             logger, log_callbacks, save_callbacks):
    try:
        from baselines.ppo2 import ppo2 as ppo2_old
        from baselines import logger as logger_old
    except ImportError as e:
        msg = "{}. HINT: you need to install (OpenAI) Baselines to use old_ppo2".format(e)
        raise ImportError(msg)

    pylog.warning("'old_ppo2' is deprecated; use 'ppo2' where possible. "
                  "Logging and save callbacks not supported amongst other features.")
    logger_old.configure(os.path.join(out_dir, 'old_rl'))

    NETWORK_MAP = {
        'MlpPolicy': 'mlp',
        'MlpLstmPolicy': 'lstm',
        'CnnPolicy': 'cnn',
        'CnnLstmPolilcy': 'cnn_lstm',
    }
    network = NETWORK_MAP[policy]

    graph = tf.Graph()
    sess = utils.make_session(graph)
    with graph.as_default():
        with sess.as_default():
            model = ppo2_old.learn(network=network, env=env,
                                   nsteps=batch_size // num_env,
                                   total_timesteps=total_timesteps,
                                   load_path=load_path,
                                   lr=learning_rate, seed=_seed, **rl_args)

            final_path = osp.join(out_dir, 'final_model')
            _save(model, final_path, save_callbacks)

    return final_path


@train_ex.capture
def _stable(cls, callback_key, callback_mul, _seed, env, out_dir, total_timesteps, policy,
            load_path, load_zoo_train, rl_args, debug, logger, log_callbacks, save_callbacks,
            checkpoint_interval, log_interval, **kwargs):
    kwargs = dict(env=env,
                  verbose=1 if not debug else 2,
                  **kwargs,
                  **rl_args)
    if load_path is not None and not load_zoo_train:
        # SOMEDAY: Counterintuitively this inherits any extra arguments saved in the policy
        model = cls.load(load_path, **kwargs)
    elif load_path and load_zoo_train:
        from gym_compete.policy import LSTMPolicy
        kwargs['policy_kwargs'] = dict(hiddens=[128, 128])
        kwargs['n_steps'] = 1
        model = cls(policy=LSTMPolicy, **kwargs)
        model.train_model.load_weights_from_file(load_path, model.sess)
        model.act_model.load_weights_from_file(load_path, model.sess)
    else:
        model = cls(policy=policy, **kwargs)

    last_checkpoint = 0
    last_log = 0

    def callback(locals, globals):
        nonlocal last_checkpoint, last_log
        step = locals[callback_key] * callback_mul
        if step - checkpoint_interval > last_checkpoint:
            checkpoint_dir = osp.join(out_dir, 'checkpoint', f'{step:012}')
            _save(model, checkpoint_dir, save_callbacks)
            last_checkpoint = step

        if step - log_interval > last_log:
            for f in log_callbacks:
                f(logger, locals, globals)
            last_log = step

        return True  # keep training

    model.learn(total_timesteps=total_timesteps, log_interval=1, seed=_seed, callback=callback)
    final_path = osp.join(out_dir, 'final_model')
    _save(model, final_path, save_callbacks)
    model.sess.close()
    return final_path


@train_ex.capture
def ppo1(batch_size, learning_rate, **kwargs):
    # SOMEDAY: If we end up using MPI-based algorithms regularly, come up with a cleaner solution.
    from mpi4py import MPI
    if MPI is None:
        num_proc = 1
    else:
        num_proc = MPI.COMM_WORLD.Get_size()
    pylog.warning('Assuming constant learning rate schedule for PPO1')
    optim_stepsize = learning_rate(1)  # PPO1 does not support a callable learning_rate
    return _stable(PPO1, callback_key='timesteps_so_far', callback_mul=batch_size,
                   timesteps_per_actorbatch=batch_size // num_proc,
                   optim_stepsize=optim_stepsize, schedule='constant', **kwargs)


@train_ex.capture
def ppo2(batch_size, num_env, learning_rate, **kwargs):
    return _stable(PPO2, callback_key='update', callback_mul=batch_size,
                   n_steps=batch_size // num_env,
                   learning_rate=learning_rate, **kwargs)


@train_ex.capture
def sac(batch_size, learning_rate, **kwargs):
    return _stable(SAC, callback_key='step', callback_mul=1,
                   batch_size=batch_size,
                   learning_rate=learning_rate, **kwargs)


@train_ex.config
def train_config():
    # Logging
    root_dir = "data/baselines"     # root of directory to store baselines log
    exp_name = "default"            # name of experiment

    # Environment
    env_name = "multicomp/SumoAnts-v0"  # Gym environment ID
    num_env = 8                     # number of environments to run in parallel
    total_timesteps = 4096          # total number of timesteps to train for

    # Victim Config
    victim_type = "zoo"             # type supported by policy_loader.py
    victim_path = "1"               # path or other unique identifier
    victim_index = 0                # which agent the victim is (we default to other agent)

    # RL Algorithm Hyperparameters
    rl_algo = "ppo2"                # RL algorithm to use
    policy = "MlpPolicy"            # policy network type
    batch_size = 2048               # batch size
    learning_rate = 3e-4            # learning rate
    normalize = True                # normalize environment observations and reward
    rl_args = dict()                # algorithm-specific arguments
    load_path = None                # path to load initial policy from
    load_zoo_train = False
    adv_noise_params = None         # param dict for epsilon-ball noise policy added to zoo policy

    # General
    checkpoint_interval = 16834     # save weights to disk after this many timesteps
    log_interval = 2048             # log statistics to disk after this many timesteps
    log_output_formats = None       # custom output formats for logging
    debug = False                   # debug mode; may run more slowly
    seed = 0                        # random seed
    _ = locals()  # quieten flake8 unused variable warning
    del _


DEFAULT_CONFIGS = {
    'multicomp/SumoHumans-v0': 'SumoHumans.json',
    'multicomp/SumoHumansAutoContact-v0': 'SumoHumans.json'
}


def load_default(env_name, config_dir):
    default_config = DEFAULT_CONFIGS.get(env_name, 'default.json')
    fname = os.path.join('configs', config_dir, default_config)
    config = pkgutil.get_data('modelfree', fname)
    return json.loads(config)


@train_ex.config
def wrappers_config(env_name):
    rew_shape = True  # enable reward shaping
    rew_shape_params = load_default(env_name, 'rew')  # parameters for reward shaping

    victim_noise = False  # enable adding noise to victim
<<<<<<< HEAD
    victim_noise_params = load_default(env_name, 'noise_configs')  # parameters for victim noise

=======
    victim_noise_params = load_default(env_name, 'noise')  # parameters for victim noise
>>>>>>> 5f10cfd3
    _ = locals()  # quieten flake8 unused variable warning
    del _


@train_ex.capture
def build_env(out_dir, _seed, env_name, num_env, debug):
    pre_wrapper = GymCompeteToOurs if env_name.startswith('multicomp/') else None

    def env_fn(i):
        return utils.make_env(env_name, _seed, i, out_dir, pre_wrapper=pre_wrapper)

    if not debug and num_env > 1:
        make_vec_env = make_subproc_vec_multi_env
    else:
        make_vec_env = make_dummy_vec_multi_env
    multi_env = make_vec_env([lambda: env_fn(i) for i in range(num_env)])

    return multi_env


@train_ex.capture
def multi_wrappers(multi_venv, env_name, log_callbacks):
    if env_name.startswith('multicomp/'):
        game_outcome = GameOutcomeMonitor(multi_venv)
        # Need game_outcome as separate variable as Python closures bind late
        log_callbacks.append(lambda logger, locals, globals: game_outcome.log_callback(logger))
        multi_venv = game_outcome

    return multi_venv


@train_ex.capture
def wrap_adv_noise_ball(env_name, our_idx, multi_venv, adv_noise_params, victim_path, victim_type):
    adv_noise_agent_val = adv_noise_params['noise_val']
    base_policy_path = adv_noise_params.get('base_path', victim_path)
    base_policy_type = adv_noise_params.get('base_type', victim_type)
    base_policy = load_policy(policy_path=base_policy_path, policy_type=base_policy_type,
                              env=multi_venv, env_name=env_name, index=our_idx)
    space_shape = multi_venv.action_space.spaces[0].shape
    adv_noise_action_space = Box(-adv_noise_agent_val, adv_noise_agent_val, space_shape)
    multi_venv = MergeAgentVecEnv(venv=multi_venv, policy=base_policy,
                                  replace_action_space=adv_noise_action_space,
                                  merge_agent_idx=our_idx)
    return multi_venv


@train_ex.capture
def maybe_embed_victim(multi_venv, scheduler, log_callbacks, env_name, victim_type, victim_path,
                       victim_index, victim_noise, victim_noise_params, adv_noise_params):
    if victim_type == 'none':
        if multi_venv.num_agents > 1:
            raise ValueError("Victim needed for multi-agent environments")
        our_idx = 0
    else:
        assert multi_venv.num_agents == 2
        our_idx = 1 - victim_index

        # If we are actually training an epsilon-ball noise agent on top of a zoo agent
        if adv_noise_params is not None:
            multi_venv = wrap_adv_noise_ball(env_name, our_idx, multi_venv)

        # Load the victim and then wrap it if appropriate.
        victim = load_policy(policy_path=victim_path, policy_type=victim_type, env=multi_venv,
                             env_name=env_name, index=victim_index)
        if victim_noise:
            victim = apply_victim_wrapper(victim=victim, noise_params=victim_noise_params,
                                          scheduler=scheduler)
            log_callbacks.append(lambda logger, locals, globals: victim.log_callback(logger))

        # Curry the victim
        multi_venv = EmbedVictimWrapper(multi_env=multi_venv, victim=victim,
                                        victim_index=victim_index)

    return multi_venv, our_idx


@train_ex.capture
def single_wrappers(single_venv, scheduler, our_idx, normalize, rew_shape, rew_shape_params,
                    log_callbacks, save_callbacks):
    if rew_shape:
        rew_shape_venv = apply_reward_wrapper(single_env=single_venv, scheduler=scheduler,
                                              shaping_params=rew_shape_params, agent_idx=our_idx)
        log_callbacks.append(lambda logger, locals, globals: rew_shape_venv.log_callback(logger))
        single_venv = rew_shape_venv

        for anneal_type in ['noise', 'rew_shape']:
            if scheduler.is_conditional(anneal_type):
                scheduler.set_annealer_get_logs(anneal_type, rew_shape_venv.get_logs)

    if normalize:
        normalized_venv = VecNormalize(single_venv)
        save_callbacks.append(lambda root_dir: normalized_venv.save_running_average(root_dir))
        single_venv = normalized_venv

    return single_venv


RL_ALGOS = {
    'ppo1': ppo1,
    'ppo2': ppo2,
    'old_ppo2': old_ppo2,
    'sac': sac,
}


# True for Stable Baselines as of 2019-03
NO_VECENV = ['ddpg', 'dqn', 'her', 'ppo1', 'sac']


<<<<<<< HEAD
@train_ex.automain
def train(_run, root_dir, exp_name, num_env, rl_algo, learning_rate):
    scheduler = Scheduler(annealer_dict={'lr': ConstantAnnealer(learning_rate)})
    out_dir, logger = setup_logger(root_dir, exp_name)
=======
@train_ex.main
def train(_run, root_dir, exp_name, num_env, rl_algo, learning_rate, log_output_formats):
    scheduler = Scheduler(func_dict={'lr': ConstantAnnealer(learning_rate).get_value})
    out_dir, logger = setup_logger(root_dir, exp_name, output_formats=log_output_formats)
>>>>>>> 5f10cfd3
    log_callbacks, save_callbacks = [], []
    pylog.info(f"Log output formats: {logger.output_formats}")

    if rl_algo in NO_VECENV and num_env > 1:
        raise ValueError(f"'{rl_algo}' needs 'num_env' set to 1.")
    multi_venv = build_env(out_dir)
<<<<<<< HEAD
    multi_venv = multi_wrappers(multi_venv, log_callbacks, save_callbacks)
    multi_venv, our_idx = maybe_embed_victim(multi_venv, scheduler, log_callbacks)
=======
    multi_venv = multi_wrappers(multi_venv, log_callbacks=log_callbacks)
    multi_venv, our_idx = maybe_embed_victim(multi_venv, scheduler)
>>>>>>> 5f10cfd3
    single_venv = FlattenSingletonVecEnv(multi_venv)
    single_venv = single_wrappers(single_venv, scheduler, our_idx,
                                  log_callbacks=log_callbacks, save_callbacks=save_callbacks)

    train_fn = RL_ALGOS[rl_algo]
    res = train_fn(env=single_venv, out_dir=out_dir, learning_rate=scheduler.get_annealer('lr'),
                   logger=logger, log_callbacks=log_callbacks, save_callbacks=save_callbacks)
    single_venv.close()

    return res


def main():
    observer = FileStorageObserver.create(osp.join('data', 'sacred', 'train'))
    train_ex.observers.append(observer)
    train_ex.run_commandline()


if __name__ == '__main__':
    main()<|MERGE_RESOLUTION|>--- conflicted
+++ resolved
@@ -223,12 +223,8 @@
     rew_shape_params = load_default(env_name, 'rew')  # parameters for reward shaping
 
     victim_noise = False  # enable adding noise to victim
-<<<<<<< HEAD
-    victim_noise_params = load_default(env_name, 'noise_configs')  # parameters for victim noise
-
-=======
     victim_noise_params = load_default(env_name, 'noise')  # parameters for victim noise
->>>>>>> 5f10cfd3
+
     _ = locals()  # quieten flake8 unused variable warning
     del _
 
@@ -338,30 +334,20 @@
 NO_VECENV = ['ddpg', 'dqn', 'her', 'ppo1', 'sac']
 
 
-<<<<<<< HEAD
-@train_ex.automain
-def train(_run, root_dir, exp_name, num_env, rl_algo, learning_rate):
-    scheduler = Scheduler(annealer_dict={'lr': ConstantAnnealer(learning_rate)})
-    out_dir, logger = setup_logger(root_dir, exp_name)
-=======
 @train_ex.main
 def train(_run, root_dir, exp_name, num_env, rl_algo, learning_rate, log_output_formats):
-    scheduler = Scheduler(func_dict={'lr': ConstantAnnealer(learning_rate).get_value})
+    scheduler = Scheduler(annealer_dict={'lr': ConstantAnnealer(learning_rate).get_value})
     out_dir, logger = setup_logger(root_dir, exp_name, output_formats=log_output_formats)
->>>>>>> 5f10cfd3
     log_callbacks, save_callbacks = [], []
     pylog.info(f"Log output formats: {logger.output_formats}")
 
     if rl_algo in NO_VECENV and num_env > 1:
         raise ValueError(f"'{rl_algo}' needs 'num_env' set to 1.")
+
     multi_venv = build_env(out_dir)
-<<<<<<< HEAD
-    multi_venv = multi_wrappers(multi_venv, log_callbacks, save_callbacks)
-    multi_venv, our_idx = maybe_embed_victim(multi_venv, scheduler, log_callbacks)
-=======
     multi_venv = multi_wrappers(multi_venv, log_callbacks=log_callbacks)
     multi_venv, our_idx = maybe_embed_victim(multi_venv, scheduler)
->>>>>>> 5f10cfd3
+
     single_venv = FlattenSingletonVecEnv(multi_venv)
     single_venv = single_wrappers(single_venv, scheduler, our_idx,
                                   log_callbacks=log_callbacks, save_callbacks=save_callbacks)
