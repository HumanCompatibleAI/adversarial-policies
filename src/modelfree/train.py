"""Uses PPO to train an attack policy against a fixed victim policy."""

import json
import logging
import os
import os.path as osp
import pkgutil

from gym.spaces import Box
from sacred import Experiment
from sacred.observers import FileStorageObserver
from stable_baselines import GAIL, PPO1, PPO2, SAC
from stable_baselines.common.vec_env.vec_normalize import VecNormalize
import tensorflow as tf

from aprl.envs.multi_agent import (CurryVecEnv, FlattenSingletonVecEnv, MergeAgentVecEnv,
                                   VecMultiWrapper, make_dummy_vec_multi_env,
                                   make_subproc_vec_multi_env)
from modelfree import utils
from modelfree.gym_compete_conversion import GameOutcomeMonitor, GymCompeteToOurs
from modelfree.logger import setup_logger
from modelfree.policy_loader import load_policy
from modelfree.scheduling import ConstantAnnealer, Scheduler
from modelfree.shaping_wrappers import apply_reward_wrapper, apply_victim_wrapper

train_ex = Experiment('train')
pylog = logging.getLogger('modelfree.train')


class EmbedVictimWrapper(VecMultiWrapper):
    def __init__(self, multi_env, victim, victim_index):
        self.victim = victim
        curried_env = CurryVecEnv(multi_env, self.victim, agent_idx=victim_index)

        super().__init__(curried_env)

    def reset(self):
        return self.venv.reset()

    def step_wait(self):
        return self.venv.step_wait()

    def close(self):
        self.victim.sess.close()
        super().close()


def _save(model, root_dir, save_callbacks):
    os.makedirs(root_dir, exist_ok=True)
    model_path = osp.join(root_dir, 'model.pkl')
    model.save(model_path)
    for f in save_callbacks:
        f(root_dir)


@train_ex.capture
def old_ppo2(_seed, env, out_dir, total_timesteps, num_env, policy,
             batch_size, load_path, learning_rate, rl_args,
             logger, log_callbacks, save_callbacks):
    try:
        from baselines.ppo2 import ppo2 as ppo2_old
        from baselines import logger as logger_old
    except ImportError as e:
        msg = "{}. HINT: you need to install (OpenAI) Baselines to use old_ppo2".format(e)
        raise ImportError(msg)

    pylog.warning("'old_ppo2' is deprecated; use 'ppo2' where possible. "
                  "Logging and save callbacks not supported amongst other features.")
    logger_old.configure(os.path.join(out_dir, 'old_rl'))

    NETWORK_MAP = {
        'MlpPolicy': 'mlp',
        'MlpLstmPolicy': 'lstm',
        'CnnPolicy': 'cnn',
        'CnnLstmPolilcy': 'cnn_lstm',
    }
    network = NETWORK_MAP[policy]

    graph = tf.Graph()
    sess = utils.make_session(graph)
    with graph.as_default():
        with sess.as_default():
            model = ppo2_old.learn(network=network, env=env,
                                   nsteps=batch_size // num_env,
                                   total_timesteps=total_timesteps,
                                   load_path=load_path,
                                   lr=learning_rate, seed=_seed, **rl_args)

            final_path = osp.join(out_dir, 'final_model')
            _save(model, final_path, save_callbacks)

    return final_path


@train_ex.capture
def _stable(cls, callback_key, callback_mul, _seed, env, out_dir, total_timesteps, policy,
<<<<<<< HEAD
            load_path, load_zoo_train, rl_args, debug, logger, log_callbacks, save_callbacks,
=======
            load_path, load_bansal, rl_args, debug, logger, log_callbacks, save_callbacks,
>>>>>>> daa8bb03
            checkpoint_interval, log_interval, **kwargs):
    kwargs = dict(env=env,
                  verbose=1 if not debug else 2,
                  **kwargs,
                  **rl_args)
<<<<<<< HEAD
    if load_path is not None and not load_zoo_train:
        # SOMEDAY: Counterintuitively this inherits any extra arguments saved in the policy
        model = cls.load(load_path, **kwargs)
    elif load_path and load_zoo_train:
=======
    if load_path is not None and not load_bansal:
        # SOMEDAY: Counterintuitively this inherits any extra arguments saved in the policy
        model = cls.load(load_path, **kwargs)
    elif load_path and load_bansal:
>>>>>>> daa8bb03
        from gym_compete.policy import LSTMPolicy
        kwargs['policy_kwargs'] = dict(hiddens=[128, 128])
        kwargs['n_steps'] = 1
        model = cls(policy=LSTMPolicy, **kwargs)
        model.train_model.load_weights_from_file(load_path, model.sess)
        model.act_model.load_weights_from_file(load_path, model.sess)
    else:
        model = cls(policy=policy, **kwargs)

    last_checkpoint = 0
    last_log = 0

    def callback(locals, globals):
        nonlocal last_checkpoint, last_log
        step = locals[callback_key] * callback_mul
        if step - checkpoint_interval > last_checkpoint:
            checkpoint_dir = osp.join(out_dir, 'checkpoint', f'{step:012}')
            _save(model, checkpoint_dir, save_callbacks)
            last_checkpoint = step

        if step - log_interval > last_log:
            for f in log_callbacks:
                f(logger, locals, globals)
            last_log = step

        return True  # keep training

    model.learn(total_timesteps=total_timesteps, log_interval=1, seed=_seed, callback=callback)
    final_path = osp.join(out_dir, 'final_model')
    _save(model, final_path, save_callbacks)
    if isinstance(model, GAIL):
        model.trpo.sess.close()
    else:
        model.sess.close()
    return final_path


def _get_mpi_num_proc():
    # SOMEDAY: If we end up using MPI-based algorithms regularly, come up with a cleaner solution.
    from mpi4py import MPI
    if MPI is None:
        num_proc = 1
    else:
        num_proc = MPI.COMM_WORLD.Get_size()
    return num_proc


@train_ex.capture
def ppo1(batch_size, learning_rate, **kwargs):
    num_proc = _get_mpi_num_proc()
    pylog.warning('Assuming constant learning rate schedule for PPO1')
    optim_stepsize = learning_rate(1)  # PPO1 does not support a callable learning_rate
    return _stable(PPO1, callback_key='timesteps_so_far', callback_mul=batch_size,
                   timesteps_per_actorbatch=batch_size // num_proc,
                   optim_stepsize=optim_stepsize, schedule='constant', **kwargs)


@train_ex.capture
def ppo2(batch_size, num_env, learning_rate, **kwargs):
    return _stable(PPO2, callback_key='update', callback_mul=batch_size,
                   n_steps=batch_size // num_env,
                   learning_rate=learning_rate, **kwargs)


@train_ex.capture
def sac(batch_size, learning_rate, **kwargs):
    return _stable(SAC, callback_key='step', callback_mul=1,
                   batch_size=batch_size,
                   learning_rate=learning_rate, **kwargs)


@train_ex.capture
def gail(batch_size, expert_dataset_path, env_name, victim_index, **kwargs):
    import matplotlib
    matplotlib.use('pdf')  # ExpertDataset needs this and we don't have tkinter
    from stable_baselines.gail.dataset.dataset import ExpertDataset

    num_proc = _get_mpi_num_proc()
    expert_index = 1 - victim_index
    if expert_dataset_path is None:
        sync_cmd = "aws s3 sync s3://adversarial-policies/{0}_datasets/agent_{1}_traj.npz ./"
        sync_cmd = sync_cmd.format(osp.split(env_name)[1], expert_index)
        try:
            os.system(sync_cmd)
            expert_dataset_path = f"agent_{expert_index}_traj.npz"
        except OSError:
            raise ValueError("Need to set expert_dataset_path if training GAIL")
    expert_dataset = ExpertDataset(expert_dataset_path)
    del kwargs['learning_rate']
    return _stable(GAIL, expert_dataset=expert_dataset, callback_key='timesteps_so_far',
                   callback_mul=batch_size, timesteps_per_batch=batch_size // num_proc, **kwargs)


@train_ex.config
def train_config():
    # Logging
    root_dir = "data/baselines"     # root of directory to store baselines log
    exp_name = "default"            # name of experiment

    # Environment
    env_name = "multicomp/SumoAnts-v0"  # Gym environment ID
    num_env = 8                     # number of environments to run in parallel
    total_timesteps = 4096          # total number of timesteps to train for

    # Victim Config
    victim_type = "zoo"             # type supported by policy_loader.py
    victim_path = "1"               # path or other unique identifier
    victim_index = 0                # which agent the victim is (we default to other agent)

    # RL Algorithm Hyperparameters
    rl_algo = "ppo2"                # RL algorithm to use
    policy = "MlpPolicy"            # policy network type
    batch_size = 2048               # batch size
    learning_rate = 3e-4            # learning rate
    normalize = True                # normalize environment observations and reward
    rl_args = dict()                # algorithm-specific arguments
    load_path = None                # path to load initial policy from
<<<<<<< HEAD
    load_zoo_train = False
    adv_noise_params = None         # param dict for epsilon-ball noise policy added to zoo policy
    expert_dataset_path = None      # path to trajectory data to train GAIL
=======
    load_bansal = False             # policy from Bansal et al's gym_compete
    adv_noise_params = None         # param dict for epsilon-ball noise policy added to zoo policy
>>>>>>> daa8bb03

    # General
    checkpoint_interval = 16834     # save weights to disk after this many timesteps
    log_interval = 2048             # log statistics to disk after this many timesteps
    log_output_formats = None       # custom output formats for logging
    debug = False                   # debug mode; may run more slowly
    seed = 0                        # random seed
    _ = locals()  # quieten flake8 unused variable warning
    del _


DEFAULT_CONFIGS = {
    'multicomp/SumoHumans-v0': 'SumoHumans.json',
    'multicomp/SumoHumansAutoContact-v0': 'SumoHumans.json'
}


def load_default(env_name, config_dir):
    default_config = DEFAULT_CONFIGS.get(env_name, 'default.json')
    fname = os.path.join('configs', config_dir, default_config)
    config = pkgutil.get_data('modelfree', fname)
    return json.loads(config)


@train_ex.config
def wrappers_config(env_name):
    rew_shape = True  # enable reward shaping
    rew_shape_params = load_default(env_name, 'rew')  # parameters for reward shaping

    victim_noise = False  # enable adding noise to victim
<<<<<<< HEAD
    victim_noise_params = load_default(env_name, 'noise_configs')  # parameters for victim noise
=======
    victim_noise_params = load_default(env_name, 'noise')  # parameters for victim noise
>>>>>>> daa8bb03

    _ = locals()  # quieten flake8 unused variable warning
    del _


@train_ex.capture
def build_env(out_dir, _seed, env_name, num_env, debug):
    pre_wrapper = GymCompeteToOurs if env_name.startswith('multicomp/') else None

    def env_fn(i):
        return utils.make_env(env_name, _seed, i, out_dir, pre_wrapper=pre_wrapper)

    if not debug and num_env > 1:
        make_vec_env = make_subproc_vec_multi_env
    else:
        make_vec_env = make_dummy_vec_multi_env
    multi_env = make_vec_env([lambda: env_fn(i) for i in range(num_env)])

    return multi_env


@train_ex.capture
def multi_wrappers(multi_venv, env_name, log_callbacks):
    if env_name.startswith('multicomp/'):
        game_outcome = GameOutcomeMonitor(multi_venv)
        # Need game_outcome as separate variable as Python closures bind late
        log_callbacks.append(lambda logger, locals, globals: game_outcome.log_callback(logger))
        multi_venv = game_outcome

    return multi_venv


@train_ex.capture
def wrap_adv_noise_ball(env_name, our_idx, multi_venv, adv_noise_params, victim_path, victim_type):
    adv_noise_agent_val = adv_noise_params['noise_val']
    base_policy_path = adv_noise_params.get('base_path', victim_path)
    base_policy_type = adv_noise_params.get('base_type', victim_type)
    base_policy = load_policy(policy_path=base_policy_path, policy_type=base_policy_type,
                              env=multi_venv, env_name=env_name, index=our_idx)
    space_shape = multi_venv.action_space.spaces[0].shape
    adv_noise_action_space = Box(-adv_noise_agent_val, adv_noise_agent_val, space_shape)
    multi_venv = MergeAgentVecEnv(venv=multi_venv, policy=base_policy,
                                  replace_action_space=adv_noise_action_space,
                                  merge_agent_idx=our_idx)
    return multi_venv


@train_ex.capture
def maybe_embed_victim(multi_venv, scheduler, log_callbacks, env_name, victim_type, victim_path,
                       victim_index, victim_noise, victim_noise_params, adv_noise_params):
    if victim_type == 'none':
        if multi_venv.num_agents > 1:
            raise ValueError("Victim needed for multi-agent environments")
        our_idx = 0
    else:
        assert multi_venv.num_agents == 2
        our_idx = 1 - victim_index

        # If we are actually training an epsilon-ball noise agent on top of a zoo agent
        if adv_noise_params is not None:
            multi_venv = wrap_adv_noise_ball(env_name, our_idx, multi_venv)

        # Load the victim and then wrap it if appropriate.
        victim = load_policy(policy_path=victim_path, policy_type=victim_type, env=multi_venv,
                             env_name=env_name, index=victim_index)
        if victim_noise:
            victim = apply_victim_wrapper(victim=victim, noise_params=victim_noise_params,
                                          scheduler=scheduler)
            log_callbacks.append(lambda logger, locals, globals: victim.log_callback(logger))

        # Curry the victim
        multi_venv = EmbedVictimWrapper(multi_env=multi_venv, victim=victim,
                                        victim_index=victim_index)

    return multi_venv, our_idx


@train_ex.capture
def single_wrappers(single_venv, scheduler, our_idx, normalize, rew_shape, rew_shape_params,
                    log_callbacks, save_callbacks):
    if rew_shape:
        rew_shape_venv = apply_reward_wrapper(single_env=single_venv, scheduler=scheduler,
                                              shaping_params=rew_shape_params, agent_idx=our_idx)
        log_callbacks.append(lambda logger, locals, globals: rew_shape_venv.log_callback(logger))
        single_venv = rew_shape_venv

        for anneal_type in ['noise', 'rew_shape']:
            if scheduler.is_conditional(anneal_type):
                scheduler.set_annealer_get_logs(anneal_type, rew_shape_venv.get_logs)

    if normalize:
        normalized_venv = VecNormalize(single_venv)
        save_callbacks.append(lambda root_dir: normalized_venv.save_running_average(root_dir))
        single_venv = normalized_venv

    return single_venv


RL_ALGOS = {
    'ppo1': ppo1,
    'ppo2': ppo2,
    'old_ppo2': old_ppo2,
    'sac': sac,
    'gail': gail,
}


# True for Stable Baselines as of 2019-03
NO_VECENV = ['ddpg', 'dqn', 'her', 'ppo1', 'sac', 'gail']


<<<<<<< HEAD
@train_ex.automain
def train(_run, root_dir, exp_name, num_env, rl_algo, learning_rate):
    scheduler = Scheduler(annealer_dict={'lr': ConstantAnnealer(learning_rate)})
    out_dir, logger = setup_logger(root_dir, exp_name)
=======
@train_ex.main
def train(_run, root_dir, exp_name, num_env, rl_algo, learning_rate, log_output_formats):
    scheduler = Scheduler(annealer_dict={'lr': ConstantAnnealer(learning_rate)})
    out_dir, logger = setup_logger(root_dir, exp_name, output_formats=log_output_formats)
>>>>>>> daa8bb03
    log_callbacks, save_callbacks = [], []
    pylog.info(f"Log output formats: {logger.output_formats}")

    if rl_algo in NO_VECENV and num_env > 1:
        raise ValueError(f"'{rl_algo}' needs 'num_env' set to 1.")

    multi_venv = build_env(out_dir)
<<<<<<< HEAD
    multi_venv = multi_wrappers(multi_venv, log_callbacks, save_callbacks)
    multi_venv, our_idx = maybe_embed_victim(multi_venv, scheduler, log_callbacks)
=======
    multi_venv = multi_wrappers(multi_venv, log_callbacks=log_callbacks)
    multi_venv, our_idx = maybe_embed_victim(multi_venv, scheduler, log_callbacks=log_callbacks)

>>>>>>> daa8bb03
    single_venv = FlattenSingletonVecEnv(multi_venv)
    single_venv = single_wrappers(single_venv, scheduler, our_idx,
                                  log_callbacks=log_callbacks, save_callbacks=save_callbacks)

    train_fn = RL_ALGOS[rl_algo]
    res = train_fn(env=single_venv, out_dir=out_dir, learning_rate=scheduler.get_annealer('lr'),
                   logger=logger, log_callbacks=log_callbacks, save_callbacks=save_callbacks)
    single_venv.close()

    return res


def main():
    observer = FileStorageObserver.create(osp.join('data', 'sacred', 'train'))
    train_ex.observers.append(observer)
    train_ex.run_commandline()


if __name__ == '__main__':
    main()<|MERGE_RESOLUTION|>--- conflicted
+++ resolved
@@ -94,27 +94,16 @@
 
 @train_ex.capture
 def _stable(cls, callback_key, callback_mul, _seed, env, out_dir, total_timesteps, policy,
-<<<<<<< HEAD
-            load_path, load_zoo_train, rl_args, debug, logger, log_callbacks, save_callbacks,
-=======
             load_path, load_bansal, rl_args, debug, logger, log_callbacks, save_callbacks,
->>>>>>> daa8bb03
             checkpoint_interval, log_interval, **kwargs):
     kwargs = dict(env=env,
                   verbose=1 if not debug else 2,
                   **kwargs,
                   **rl_args)
-<<<<<<< HEAD
-    if load_path is not None and not load_zoo_train:
-        # SOMEDAY: Counterintuitively this inherits any extra arguments saved in the policy
-        model = cls.load(load_path, **kwargs)
-    elif load_path and load_zoo_train:
-=======
     if load_path is not None and not load_bansal:
         # SOMEDAY: Counterintuitively this inherits any extra arguments saved in the policy
         model = cls.load(load_path, **kwargs)
     elif load_path and load_bansal:
->>>>>>> daa8bb03
         from gym_compete.policy import LSTMPolicy
         kwargs['policy_kwargs'] = dict(hiddens=[128, 128])
         kwargs['n_steps'] = 1
@@ -232,14 +221,9 @@
     normalize = True                # normalize environment observations and reward
     rl_args = dict()                # algorithm-specific arguments
     load_path = None                # path to load initial policy from
-<<<<<<< HEAD
-    load_zoo_train = False
+    load_bansal = False             # policy from Bansal et al's gym_compete
     adv_noise_params = None         # param dict for epsilon-ball noise policy added to zoo policy
     expert_dataset_path = None      # path to trajectory data to train GAIL
-=======
-    load_bansal = False             # policy from Bansal et al's gym_compete
-    adv_noise_params = None         # param dict for epsilon-ball noise policy added to zoo policy
->>>>>>> daa8bb03
 
     # General
     checkpoint_interval = 16834     # save weights to disk after this many timesteps
@@ -270,11 +254,7 @@
     rew_shape_params = load_default(env_name, 'rew')  # parameters for reward shaping
 
     victim_noise = False  # enable adding noise to victim
-<<<<<<< HEAD
-    victim_noise_params = load_default(env_name, 'noise_configs')  # parameters for victim noise
-=======
     victim_noise_params = load_default(env_name, 'noise')  # parameters for victim noise
->>>>>>> daa8bb03
 
     _ = locals()  # quieten flake8 unused variable warning
     del _
@@ -386,17 +366,10 @@
 NO_VECENV = ['ddpg', 'dqn', 'her', 'ppo1', 'sac', 'gail']
 
 
-<<<<<<< HEAD
-@train_ex.automain
-def train(_run, root_dir, exp_name, num_env, rl_algo, learning_rate):
-    scheduler = Scheduler(annealer_dict={'lr': ConstantAnnealer(learning_rate)})
-    out_dir, logger = setup_logger(root_dir, exp_name)
-=======
 @train_ex.main
 def train(_run, root_dir, exp_name, num_env, rl_algo, learning_rate, log_output_formats):
     scheduler = Scheduler(annealer_dict={'lr': ConstantAnnealer(learning_rate)})
     out_dir, logger = setup_logger(root_dir, exp_name, output_formats=log_output_formats)
->>>>>>> daa8bb03
     log_callbacks, save_callbacks = [], []
     pylog.info(f"Log output formats: {logger.output_formats}")
 
@@ -404,14 +377,9 @@
         raise ValueError(f"'{rl_algo}' needs 'num_env' set to 1.")
 
     multi_venv = build_env(out_dir)
-<<<<<<< HEAD
-    multi_venv = multi_wrappers(multi_venv, log_callbacks, save_callbacks)
-    multi_venv, our_idx = maybe_embed_victim(multi_venv, scheduler, log_callbacks)
-=======
     multi_venv = multi_wrappers(multi_venv, log_callbacks=log_callbacks)
     multi_venv, our_idx = maybe_embed_victim(multi_venv, scheduler, log_callbacks=log_callbacks)
 
->>>>>>> daa8bb03
     single_venv = FlattenSingletonVecEnv(multi_venv)
     single_venv = single_wrappers(single_venv, scheduler, our_idx,
                                   log_callbacks=log_callbacks, save_callbacks=save_callbacks)
