--- conflicted
+++ resolved
@@ -418,34 +418,19 @@
 RL_ALGOS = {
     'ppo2': ppo2,
     'old_ppo2': old_ppo2,
-<<<<<<< HEAD
-=======
 }
 MPI_RL_ALGOS = {
     'gail': gail,
     'ppo1': ppo1,
     'sac': sac,
->>>>>>> 5e4ddad6
 }
 
 try:
     from mpi4py import MPI
     del MPI
-<<<<<<< HEAD
-    RL_ALGOS.update({
-        'gail': gail,
-        'ppo1': ppo1,
-        'sac': sac,
-    })
-except ImportError:
-    # Skip MPI-only algorithms
-    pass
-
-=======
     RL_ALGOS.update(MPI_RL_ALGOS)
 except ImportError:
     RL_ALGOS.update({k: mpi_unavailable_error for k in MPI_RL_ALGOS})
->>>>>>> 5e4ddad6
 
 # True for Stable Baselines as of 2019-03
 NO_VECENV = ['ddpg', 'dqn', 'gail', 'her', 'ppo1', 'sac']
