--- conflicted
+++ resolved
@@ -11,7 +11,6 @@
 from aprl.envs.multi_agent import MultiAgentEnv, VecMultiWrapper
 from modelfree.common.transparent import TransparentPolicy
 from modelfree.common.utils import PolicyToModel, make_session
-from modelfree.transparent import TransparentLSTMPolicy, TransparentMlpPolicyValue
 
 pylog = logging.getLogger('modelfree.envs.gym_compete_conversion')
 
@@ -143,26 +142,12 @@
     :param env_name: (str) the environment of the policy we want to load
     :return: a tuple (cls, kwargs) -- call cls(**kwargs) to create policy."""
     canonical_env = env_name_to_canonical(env_name)
-<<<<<<< HEAD
-    lstm = (LSTMPolicy, {'normalize': True})
-    mlp = (MlpPolicyValue, {'normalize': True})
-    transparent_lstm = (TransparentLSTMPolicy, {'normalize': True,
-                                                'transparent_params': transparent_params})
-    transparent_mlp = (TransparentMlpPolicyValue, {'normalize': True,
-                                                   'transparent_params': transparent_params})
-    if canonical_env in POLICY_STATEFUL:
-        if POLICY_STATEFUL[canonical_env]:
-            return transparent_lstm if transparent_params is not None else lstm
-        else:
-            return transparent_mlp if transparent_params is not None else mlp
-=======
     transparent_lstm = (TransparentLSTMPolicy, {'normalize': True,
                                                 'transparent_params': transparent_params})
     transparent_mlp = (TransparentMLPPolicyValue, {'normalize': True,
                                                    'transparent_params': transparent_params})
     if canonical_env in POLICY_STATEFUL:
         return transparent_lstm if POLICY_STATEFUL[canonical_env] else transparent_mlp
->>>>>>> 4a530011
     else:
         msg = f"Unsupported Environment: {canonical_env}, choose from {POLICY_STATEFUL.keys()}"
         raise ValueError(msg)
