--- conflicted
+++ resolved
@@ -34,11 +34,4 @@
     idx = {k: v for k, v in config.items()
            if k.startswith('agent') or k == 'env_name' or k in index_keys}
 
-<<<<<<< HEAD
-    index_keys = config.get("index_keys", [])
-
-    idx = {k: v for k, v in config.items()
-           if k.startswith('agent') or k == 'env_name' or k in index_keys}
-=======
->>>>>>> 55be101a
     reporter(done=True, score=run.result, idx=idx)