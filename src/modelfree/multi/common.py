--- conflicted
+++ resolved
@@ -126,12 +126,8 @@
             platform = 'local'
 
         if platform == 'local':
-<<<<<<< HEAD
-            spec['sync_function'] = 'mkdir -p {remote_dir} && cp -av {local_dir}/* {remote_dir}'
-=======
             spec['sync_function'] = ('mkdir -p {remote_dir} && '
                                      'cp -aTv {local_dir}/* {local_dir}/.* {remote_dir}')
->>>>>>> 55be101a
 
             if local_dir is None:
                 local_dir = osp.abspath(osp.join(os.getcwd(), 'data'))
