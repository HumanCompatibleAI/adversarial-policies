"""Load two agents for a given environment and perform rollouts, reporting the win-tie-loss."""

import functools
import os.path as osp

from sacred import Experiment
from sacred.observers import FileStorageObserver

from aprl.envs.multi_agent import make_dummy_vec_multi_env, make_subproc_vec_multi_env
from modelfree.common.policy_loader import load_policy
from modelfree.common.utils import VideoWrapper, make_env, simulate
from modelfree.envs.gym_compete import GymCompeteToOurs, game_outcome

score_ex = Experiment('score')


def announce_winner(sim_stream):
    """This function determines the winner of a match in one of the gym_compete environments.
    :param sim_stream: a stream of obs, rewards, dones, infos from one of the gym_compete envs.
    :return: the index of the winning player, or None if it was a tie."""
    for _, _, dones, infos in sim_stream:
        for done, info in zip(dones, infos):
            if done:
                yield game_outcome(info)


<<<<<<< HEAD
def get_empirical_score(_run, env, agents, episodes, render=False, record_trajectories=False):
    result = {
        'ties': 0,
        'wincounts': [0] * len(agents)
    }
=======
def get_empirical_score(_run, env, agents, episodes, render=False):
    """Computes number of wins for each agent and ties.

    :param env: (gym.Env) environment
    :param agents: (list<BaseModel>) agents/policies to execute.
    :param episodes: (int) number of episodes.
    :param render: (bool) whether to render to screen during simulation.
    :return a dictionary mapping from 'winN' to wins for each agent N, and 'ties' for ties."""
    result = {f'win{i}': 0 for i in range(len(agents))}
    result['ties'] = 0
>>>>>>> d395c791

    # This tells sacred about the intermediate computation so it
    # updates the result as the experiment is running
    _run.result = result
    sim_stream = simulate(env, agents, render=render, record_trajectories=record_trajectories,
                          num_trajectories_to_save=episodes)
    for ep, winner in enumerate(announce_winner(sim_stream)):
        if winner is None:
            result['ties'] += 1
        else:
            result[f'win{winner}'] += 1
        if ep + 1 >= episodes:
            break

    return result


@score_ex.config
def default_score_config():
    env_name = 'multicomp/SumoAnts-v0'  # Gym env ID
    agent_a_type = 'zoo'   # type supported by policy_loader.py
    agent_a_path = '1'     # path or other unique identifier
    agent_b_type = 'zoo'   # type supported by policy_loader.py
    agent_b_path = '2'     # path or other unique identifier
    record_trajectories = False  # record trajectories in stable_baselines.GAIL format
    num_env = 1            # number of environments to run in parallel
    episodes = 20           # number of episodes to evaluate
    render = True          # display on screen (warning: slow)
    videos = False         # generate videos
    video_dir = 'videos/'  # video directory
    seed = 0
    _ = locals()  # quieten flake8 unused variable warning
    del _


@score_ex.main
def score_agent(_run, _seed, env_name, agent_a_path, agent_b_path, agent_a_type, agent_b_type,
                record_trajectories, num_env, episodes, render, videos, video_dir):
    pre_wrapper = GymCompeteToOurs if 'multicomp' in env_name else None

    def env_fn(i):
        env = make_env(env_name, _seed, i, None, pre_wrapper=pre_wrapper)
        if videos:
            env = VideoWrapper(env, osp.join(video_dir, str(i)))
        return env
    env_fns = [functools.partial(env_fn, i) for i in range(num_env)]
    if num_env > 1:
        venv = make_subproc_vec_multi_env(env_fns)
    else:
        venv = make_dummy_vec_multi_env(env_fns)

    if venv.num_agents == 1 and agent_b_path != 'none':
        raise ValueError("Set agent_b_path to 'none' if environment only uses one agent.")

    agent_paths = [agent_a_path, agent_b_path]
    agent_types = [agent_a_type, agent_b_type]
    zipped = list(zip(agent_types, agent_paths))

    agents = [load_policy(policy_type, policy_path, venv, env_name, i)
              for i, (policy_type, policy_path) in enumerate(zipped[:venv.num_agents])]
    score = get_empirical_score(_run, venv, agents, episodes, render=render,
                                record_trajectories=record_trajectories)
    for agent in agents:
        if agent.sess is not None:
            agent.sess.close()
    venv.close()

    return score


def main():
    observer = FileStorageObserver.create(osp.join('data', 'sacred', 'score'))
    score_ex.observers.append(observer)
    score_ex.run_commandline()


if __name__ == '__main__':
    main()<|MERGE_RESOLUTION|>--- conflicted
+++ resolved
@@ -24,14 +24,7 @@
                 yield game_outcome(info)
 
 
-<<<<<<< HEAD
 def get_empirical_score(_run, env, agents, episodes, render=False, record_trajectories=False):
-    result = {
-        'ties': 0,
-        'wincounts': [0] * len(agents)
-    }
-=======
-def get_empirical_score(_run, env, agents, episodes, render=False):
     """Computes number of wins for each agent and ties.
 
     :param env: (gym.Env) environment
@@ -41,7 +34,6 @@
     :return a dictionary mapping from 'winN' to wins for each agent N, and 'ties' for ties."""
     result = {f'win{i}': 0 for i in range(len(agents))}
     result['ties'] = 0
->>>>>>> d395c791
 
     # This tells sacred about the intermediate computation so it
     # updates the result as the experiment is running
