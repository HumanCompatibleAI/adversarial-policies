--- conflicted
+++ resolved
@@ -201,13 +201,9 @@
         agent_wrappers = {mask_agent_index: masker}
 
     def env_fn(i):
-<<<<<<< HEAD
-        env = make_env(env_name, _seed, i, None, pre_wrappers=pre_wrappers)
-=======
         env = make_env(env_name, _seed, i, None,
-                       pre_wrapper=pre_wrapper,
+                       pre_wrappers=pre_wrappers,
                        agent_wrappers=agent_wrappers)
->>>>>>> 9a6564b3
         if videos:
             if video_params['annotated']:
                 if 'multicomp' in env_name:
