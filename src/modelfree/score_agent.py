--- conflicted
+++ resolved
@@ -140,10 +140,6 @@
 
 @score_ex.main
 def score_agent(_run, _seed, env_name, agent_a_path, agent_b_path, agent_a_type, agent_b_type,
-<<<<<<< HEAD
-                record_traj, record_traj_params, transparent_params,
-                num_env, episodes, render, videos, video_dir):
-=======
                 record_traj, record_traj_params, num_env, episodes, render, videos, video_dir):
     if videos:
         if video_dir is None:
@@ -154,7 +150,6 @@
         else:
             tmp_dir = None
         video_dirs = [osp.join(video_dir, str(i)) for i in range(num_env)]
->>>>>>> 0364447e
     pre_wrapper = GymCompeteToOurs if 'multicomp' in env_name else None
 
     def env_fn(i):
