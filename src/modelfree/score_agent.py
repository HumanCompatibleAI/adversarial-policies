"""Load two agents for a given environment and perform rollouts, reporting the win-tie-loss."""

import os.path as osp

from sacred import Experiment
from sacred.observers import FileStorageObserver

from aprl.envs.multi_agent import make_dummy_vec_multi_env, make_subproc_vec_multi_env
from modelfree.gym_compete_conversion import GymCompeteToOurs, game_outcome
from modelfree.policy_loader import load_policy
from modelfree.utils import VideoWrapper, make_env, simulate

score_ex = Experiment('score')


def announce_winner(sim_stream):
    """This function determines the winner of a match in one of the gym_compete environments.
    :param sim_stream: a stream of obs, rewards, dones, infos from one of the gym_compete envs.
    :return: the index of the winning player, or None if it was a tie."""
    for _, _, dones, infos in sim_stream:
        for done, info in zip(dones, infos):
            if done:
                yield game_outcome(info)


def get_empirical_score(_run, env, agents, episodes, render=False, record_trajectories=False):
    result = {
        'ties': 0,
        'wincounts': [0] * len(agents)
    }

    # This tells sacred about the intermediate computation so it
    # updates the result as the experiment is running
    _run.result = result
    sim_stream = simulate(env, agents, render=render, record_trajectories=record_trajectories,
                          num_trajectories_to_save=episodes)
    for ep, winner in enumerate(announce_winner(sim_stream)):
        if winner is None:
            result['ties'] += 1
        else:
            result['wincounts'][winner] += 1
        if ep + 1 >= episodes:
            break

    return result


<<<<<<< HEAD
score_agent_ex = Experiment('score_agent')
score_agent_ex.observers.append(FileStorageObserver.create('data/sacred'))


@score_agent_ex.config
=======
@score_ex.config
>>>>>>> daa8bb03
def default_score_config():
    env_name = 'multicomp/SumoAnts-v0'  # Gym env ID
    agent_a_type = 'zoo'   # type supported by policy_loader.py
    agent_a_path = '1'     # path or other unique identifier
    agent_b_type = 'zoo'   # type supported by policy_loader.py
    agent_b_path = '2'     # path or other unique identifier
    record_trajectories = False  # record trajectories in stable_baselines.GAIL format
    num_env = 1            # number of environments to run in parallel
    episodes = 20           # number of episodes to evaluate
    render = True          # display on screen (warning: slow)
    videos = False         # generate videos
    video_dir = 'videos/'  # video directory
    seed = 0
    _ = locals()  # quieten flake8 unused variable warning
    del _


@score_ex.main
def score_agent(_run, _seed, env_name, agent_a_path, agent_b_path, agent_a_type, agent_b_type,
<<<<<<< HEAD
                record_trajectories, num_env, episodes, render, videos, video_dir):
=======
                num_env, episodes, render, videos, video_dir):
>>>>>>> daa8bb03
    pre_wrapper = GymCompeteToOurs if 'multicomp' in env_name else None

    def env_fn(i):
        env = make_env(env_name, _seed, i, None, pre_wrapper=pre_wrapper)
        if videos:
            env = VideoWrapper(env, osp.join(video_dir, str(i)))
        return env
    env_fns = [lambda: env_fn(i) for i in range(num_env)]
    if num_env > 1:
        venv = make_subproc_vec_multi_env(env_fns)
    else:
        venv = make_dummy_vec_multi_env(env_fns)

    if venv.num_agents == 1 and agent_b_path != 'none':
        raise ValueError("Set agent_b_path to 'none' if environment only uses one agent.")

    agent_paths = [agent_a_path, agent_b_path]
    agent_types = [agent_a_type, agent_b_type]
    zipped = list(zip(agent_types, agent_paths))

    agents = [load_policy(policy_type, policy_path, venv, env_name, i)
              for i, (policy_type, policy_path) in enumerate(zipped[:venv.num_agents])]
<<<<<<< HEAD
    score = get_empirical_score(_run, venv, agents, episodes, render=render,
                                record_trajectories=record_trajectories)
=======
    score = get_empirical_score(_run, venv, agents, episodes, render=render)
>>>>>>> daa8bb03
    for agent in agents:
        if agent.sess is not None:
            agent.sess.close()
    venv.close()

    return score


def main():
    observer = FileStorageObserver.create(osp.join('data', 'sacred', 'score'))
    score_ex.observers.append(observer)
    score_ex.run_commandline()


if __name__ == '__main__':
    main()<|MERGE_RESOLUTION|>--- conflicted
+++ resolved
@@ -45,15 +45,7 @@
     return result
 
 
-<<<<<<< HEAD
-score_agent_ex = Experiment('score_agent')
-score_agent_ex.observers.append(FileStorageObserver.create('data/sacred'))
-
-
-@score_agent_ex.config
-=======
 @score_ex.config
->>>>>>> daa8bb03
 def default_score_config():
     env_name = 'multicomp/SumoAnts-v0'  # Gym env ID
     agent_a_type = 'zoo'   # type supported by policy_loader.py
@@ -73,11 +65,7 @@
 
 @score_ex.main
 def score_agent(_run, _seed, env_name, agent_a_path, agent_b_path, agent_a_type, agent_b_type,
-<<<<<<< HEAD
                 record_trajectories, num_env, episodes, render, videos, video_dir):
-=======
-                num_env, episodes, render, videos, video_dir):
->>>>>>> daa8bb03
     pre_wrapper = GymCompeteToOurs if 'multicomp' in env_name else None
 
     def env_fn(i):
@@ -100,12 +88,8 @@
 
     agents = [load_policy(policy_type, policy_path, venv, env_name, i)
               for i, (policy_type, policy_path) in enumerate(zipped[:venv.num_agents])]
-<<<<<<< HEAD
     score = get_empirical_score(_run, venv, agents, episodes, render=render,
                                 record_trajectories=record_trajectories)
-=======
-    score = get_empirical_score(_run, venv, agents, episodes, render=render)
->>>>>>> daa8bb03
     for agent in agents:
         if agent.sess is not None:
             agent.sess.close()
