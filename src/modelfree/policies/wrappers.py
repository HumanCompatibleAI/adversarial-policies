--- conflicted
+++ resolved
@@ -38,13 +38,38 @@
         return noisy_actions, states
 
 
+def _standardize_state(state_arr, env_mask, inferred_state_shape):
+    """Solves the problem of different policies taking in different types of state vector:
+    either different shapes of array, or None in the case of a MLP policy. Takes all the
+    entries of state_arr that are true in env_mask.
+    """
+    env_mask = env_mask.copy()
+    if inferred_state_shape is None:
+        filler_value = None
+    else:
+        filler_value = np.zeros(shape=inferred_state_shape)
+        for i in range(len(state_arr)):
+            if env_mask[i] and state_arr[i] is None:
+                # This is to account for the edge case where we are sending this state to a
+                # stateful policy, but at the last step this env had a stateless policy,
+                # and thus had its state value set to None. Stateful policies can take in
+                # None as a state value, but it can't accommodate some of its envs having
+                # arrays and others being None
+                env_mask[i] = False
+
+    # Fill in `filler_value` for all indices of state_arr where env_mask is False
+    filled_state = _array_mask_assign(state_arr,
+                                      [not el for el in env_mask],
+                                      filler_value)
+    return filled_state
+
+
 def _array_mask_assign(arr, mask, vals):
-    """
-    A helper method for basically doing Numpy-style mask assignment on a Python array.
+    """A helper method for basically doing Numpy-style mask assignment on a Python array.
     The `mask` variable contains boolean True values at all locations within `vals` that we
-    want to copy over to `arr`. If `vals` is not the same first-dimension as mask,
-    it will be broadcast to all locations
-    locations that `mask` specifies.
+    want to copy over to `arr`. If `vals` is not the same first-dimension as mask, it will
+    be broadcast to all locations that `mask` specifies.
+    :return:
     """
     arr_copy = arr.copy()
     # Check the first-dimension length of vals, checking for numpy array, python arr, and None
@@ -65,33 +90,6 @@
             else:
                 arr_copy[i] = vals[i]
     return arr_copy
-
-
-def _standardize_state(state_arr, env_mask, inferred_state_shape):
-    """
-    Solves the problem of different policies taking in different types of state vector:
-    either different shapes of array, or None in the case of a MLP policy. Takes all the
-    entries of state_arr that are true in env_mask
-    """
-    env_mask = env_mask.copy()
-    if inferred_state_shape is None:
-        filler_value = None
-    else:
-        filler_value = np.zeros(shape=inferred_state_shape)
-        for i in range(len(state_arr)):
-            if env_mask[i] and state_arr[i] is None:
-                # This is to account for the edge case where we are sending this state to a
-                # stateful policy, but at the last step this env had a stateless policy,
-                # and thus had its state value set to None. Stateful policies can take in
-                # None as a state value, but it can't accommodate some of its envs having
-                # arrays and others being None
-                env_mask[i] = False
-
-    # Fill in `filler_value` for all indices of state_arr where env_mask is False
-    filled_state = _array_mask_assign(state_arr,
-                                      [not el for el in env_mask],
-                                      filler_value)
-    return filled_state
 
 
 class MultiPolicyWrapper(DummyModel):
@@ -151,62 +149,6 @@
 
         return policy_actions, new_state_array
 
-<<<<<<< HEAD
-=======
-    def _standardize_state(self, state_arr, env_mask, inferred_state_shape):
-        """Solves the problem of different policies taking in different types of state vector:
-        either different shapes of array, or None in the case of a MLP policy. Takes all the
-        entries of state_arr that are true in env_mask.
-        """
-        env_mask = env_mask.copy()
-        if inferred_state_shape is None:
-            filler_value = None
-        else:
-            filler_value = np.zeros(shape=inferred_state_shape)
-            for i in range(len(state_arr)):
-                if env_mask[i] and state_arr[i] is None:
-                    # This is to account for the edge case where we are sending this state to a
-                    # stateful policy, but at the last step this env had a stateless policy,
-                    # and thus had its state value set to None. Stateful policies can take in
-                    # None as a state value, but it can't accommodate some of its envs having
-                    # arrays and others being None
-                    env_mask[i] = False
-
-        # Fill in `filler_value` for all indices of state_arr where env_mask is False
-        filled_state = self._array_mask_assign(state_arr,
-                                               [not el for el in env_mask],
-                                               filler_value)
-        return filled_state
-
-    @staticmethod
-    def _array_mask_assign(arr, mask, vals):
-        """A helper method for basically doing Numpy-style mask assignment on a Python array.
-        The `mask` variable contains boolean True values at all locations within `vals` that we
-        want to copy over to `arr`. If `vals` is not the same first-dimension as mask, it will
-        be broadcast to all locations that `mask` specifies.
-        :return:
-        """
-        arr_copy = arr.copy()
-        # Check the first-dimension length of vals, checking for numpy array, python arr, and None
-        if vals is None:
-            length = None
-        else:
-            try:
-                length = vals.shape[0]
-            except AttributeError:
-                length = len(vals)
-        # If the first dimension is not the same as the mask, assume we want this value
-        # tiled for every True-valued location in env_mask
-        tile_val = length != len(mask)
-        for i in range(len(arr_copy)):
-            if mask[i]:
-                if tile_val:
-                    arr_copy[i] = vals
-                else:
-                    arr_copy[i] = vals[i]
-        return arr_copy
-
->>>>>>> ff346c75
     def _reset_current_policies(self, mask):
         for ind, done in enumerate(mask):
             if done:
