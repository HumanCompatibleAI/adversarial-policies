"""Load serialized policies of different types."""

import logging
import os
import pickle
import sys

<<<<<<< HEAD
from stable_baselines import PPO2
=======
import stable_baselines
>>>>>>> f77bfa40
from stable_baselines.common.vec_env.vec_normalize import VecNormalize
import tensorflow as tf

from aprl.envs.multi_agent import FakeSingleSpacesVec
from modelfree.envs.gym_compete import load_zoo_agent
from modelfree.policies.base import (DummyModel, OpenAIToStablePolicy, PolicyToModel, RandomPolicy,
                                     ZeroPolicy)

pylog = logging.getLogger('modelfree.policy_loader')


class NormalizeModel(DummyModel):
    def __init__(self, policy, vec_normalize):
        super().__init__(policy, policy.sess)
        self.vec_normalize = vec_normalize

    def predict(self, observation, state=None, mask=None, deterministic=False):
        norm_obs = self.vec_normalize._normalize_observation(observation)
        return self.policy.predict(norm_obs, state, mask, deterministic)

    def predict_transparent(self, observation, state=None, mask=None, deterministic=False):
        """Returns same values as predict, as well as a dictionary with transparent data."""
        norm_obs = self.vec_normalize._normalize_observation(observation)
        return self.policy.predict_transparent(norm_obs, state, mask, deterministic)

    def get_parameter_list(self):
        raise NotImplementedError()


def load_stable_baselines(cls):
    def f(root_dir, env, env_name, index, transparent_params):
        denv = FakeSingleSpacesVec(env, agent_id=index)
        pylog.info(f"Loading Stable Baselines policy for '{cls}' from '{root_dir}'")
        model = load_backward_compatible_model(cls, root_dir, denv)
        try:
            vec_normalize = VecNormalize(denv, training=False)
            vec_normalize.load_running_average(root_dir)
            model = NormalizeModel(model, vec_normalize)
            pylog.info(f"Loaded normalization statistics from '{root_dir}'")
        except FileNotFoundError:
            # We did not use VecNormalize during training, skip
            pass

        return model

    return f


def load_old_ppo2(root_dir, env, env_name, index, transparent_params):
    try:
        from baselines.ppo2 import ppo2 as ppo2_old
    except ImportError as e:
        msg = "{}. HINT: you need to install (OpenAI) Baselines to use old_ppo2".format(e)
        raise ImportError(msg)

    denv = FakeSingleSpacesVec(env, agent_id=index)
    possible_fnames = ['model.pkl', 'final_model.pkl']
    model_path = None
    for fname in possible_fnames:
        candidate_path = os.path.join(root_dir, fname)
        if os.path.exists(candidate_path):
            model_path = candidate_path
    if model_path is None:
        raise FileNotFoundError(f"Could not find model at '{root_dir}' "
                                f"under any filename '{possible_fnames}'")

    graph = tf.Graph()
    sess = tf.Session(graph=graph)
    with sess.as_default():
        with graph.as_default():
            pylog.info(f"Loading Baselines PPO2 policy from '{model_path}'")
            policy = ppo2_old.learn(network="mlp", env=denv,
                                    total_timesteps=1, seed=0,
                                    nminibatches=4, log_interval=1, save_interval=1,
                                    load_path=model_path)
    stable_policy = OpenAIToStablePolicy(policy)
    model = PolicyToModel(stable_policy)

    try:
        normalize_path = os.path.join(root_dir, 'normalize.pkl')
        with open(normalize_path, 'rb') as f:
            old_vec_normalize = pickle.load(f)
        vec_normalize = VecNormalize(denv, training=False)
        vec_normalize.obs_rms = old_vec_normalize.ob_rms
        vec_normalize.ret_rms = old_vec_normalize.ret_rms
        model = NormalizeModel(model, vec_normalize)
        pylog.info(f"Loaded normalization statistics from '{normalize_path}'")
    except FileNotFoundError:
        # We did not use VecNormalize during training, skip
        pass

    return model


def load_zero(path, env, env_name, index, transparent_params):
    denv = FakeSingleSpacesVec(env, agent_id=index)
    policy = ZeroPolicy(denv)
    return PolicyToModel(policy)


def load_random(path, env, env_name, index, transparent_params):
    denv = FakeSingleSpacesVec(env, agent_id=index)
    policy = RandomPolicy(denv)
    return PolicyToModel(policy)


# Lazy import for PPO1 and SAC, which have optional mpi dependency
AGENT_LOADERS = {
    'zoo': load_zoo_agent,
<<<<<<< HEAD
    'ppo2': load_stable_baselines(PPO2),
=======
    'ppo2': load_stable_baselines(stable_baselines.PPO2),
>>>>>>> f77bfa40
    'old_ppo2': load_old_ppo2,
    'zero': load_zero,
    'random': load_random,
}

try:
    # MPI algorithms -- only visible if mpi4py installed
    from stable_baselines import PPO1, SAC
    AGENT_LOADERS['ppo1'] = load_stable_baselines(PPO1)
    AGENT_LOADERS['sac'] = load_stable_baselines(SAC)
except ImportError:
    pass


def load_policy(policy_type, policy_path, env, env_name, index, transparent_params=None):
    agent_loader = AGENT_LOADERS.get(policy_type)
    if agent_loader is None:
        raise ValueError(f"Unrecognized agent type '{policy_type}'")
    return agent_loader(policy_path, env, env_name, index, transparent_params)


def load_backward_compatible_model(cls, root_dir, denv=None, **kwargs):
    """Backwards compatibility hack to load old pickled policies
    which still expect modelfree.scheduling to exist.
    """
    import modelfree.training.scheduling  # noqa:F401
    sys.modules['modelfree.scheduling'] = sys.modules['modelfree.training.scheduling']
    if 'env' in kwargs:
        denv = kwargs['env']
        del kwargs['env']
    model_path = os.path.join(root_dir, 'model.pkl')
    model = cls.load(model_path, env=denv, **kwargs)
    del sys.modules['modelfree.scheduling']
    return model<|MERGE_RESOLUTION|>--- conflicted
+++ resolved
@@ -5,11 +5,7 @@
 import pickle
 import sys
 
-<<<<<<< HEAD
-from stable_baselines import PPO2
-=======
 import stable_baselines
->>>>>>> f77bfa40
 from stable_baselines.common.vec_env.vec_normalize import VecNormalize
 import tensorflow as tf
 
@@ -119,11 +115,7 @@
 # Lazy import for PPO1 and SAC, which have optional mpi dependency
 AGENT_LOADERS = {
     'zoo': load_zoo_agent,
-<<<<<<< HEAD
-    'ppo2': load_stable_baselines(PPO2),
-=======
     'ppo2': load_stable_baselines(stable_baselines.PPO2),
->>>>>>> f77bfa40
     'old_ppo2': load_old_ppo2,
     'zero': load_zero,
     'random': load_random,
