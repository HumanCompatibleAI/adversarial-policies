"""Load serialized policies of different types."""

import logging
import os
import pickle
import sys

import stable_baselines
from stable_baselines.common.vec_env.vec_normalize import VecNormalize
import tensorflow as tf

from aprl.envs.multi_agent import FakeSingleSpacesVec
from modelfree.envs.gym_compete import load_zoo_agent
from modelfree.policies.base import (DummyModel, OpenAIToStablePolicy, PolicyToModel, RandomPolicy,
                                     ZeroPolicy)

pylog = logging.getLogger('modelfree.policy_loader')


class NormalizeModel(DummyModel):
    def __init__(self, policy, vec_normalize):
        super().__init__(policy, policy.sess)
        self.vec_normalize = vec_normalize

    def predict(self, observation, state=None, mask=None, deterministic=False):
        norm_obs = self.vec_normalize._normalize_observation(observation)
        return self.policy.predict(norm_obs, state, mask, deterministic)

    def predict_transparent(self, observation, state=None, mask=None, deterministic=False):
        """Returns same values as predict, as well as a dictionary with transparent data."""
        norm_obs = self.vec_normalize._normalize_observation(observation)
        return self.policy.predict_transparent(norm_obs, state, mask, deterministic)


def load_stable_baselines(cls):
    def f(root_dir, env, env_name, index, transparent_params):
        denv = FakeSingleSpacesVec(env, agent_id=index)
        pylog.info(f"Loading Stable Baselines policy for '{cls}' from '{root_dir}'")
        model = load_backward_compatible_model(cls, root_dir, denv)
        try:
            vec_normalize = VecNormalize(denv, training=False)
            vec_normalize.load_running_average(root_dir)
            model = NormalizeModel(model, vec_normalize)
            pylog.info(f"Loaded normalization statistics from '{root_dir}'")
        except FileNotFoundError:
            # We did not use VecNormalize during training, skip
            pass

        return model

    return f


def load_old_ppo2(root_dir, env, env_name, index, transparent_params):
    try:
        from baselines.ppo2 import ppo2 as ppo2_old
    except ImportError as e:
        msg = "{}. HINT: you need to install (OpenAI) Baselines to use old_ppo2".format(e)
        raise ImportError(msg)

    denv = FakeSingleSpacesVec(env, agent_id=index)
    possible_fnames = ['model.pkl', 'final_model.pkl']
    model_path = None
    for fname in possible_fnames:
        candidate_path = os.path.join(root_dir, fname)
        if os.path.exists(candidate_path):
            model_path = candidate_path
    if model_path is None:
        raise FileNotFoundError(f"Could not find model at '{root_dir}' "
                                f"under any filename '{possible_fnames}'")

    graph = tf.Graph()
    sess = tf.Session(graph=graph)
    with sess.as_default():
        with graph.as_default():
            pylog.info(f"Loading Baselines PPO2 policy from '{model_path}'")
            policy = ppo2_old.learn(network="mlp", env=denv,
                                    total_timesteps=1, seed=0,
                                    nminibatches=4, log_interval=1, save_interval=1,
                                    load_path=model_path)
    stable_policy = OpenAIToStablePolicy(policy)
    model = PolicyToModel(stable_policy)

    try:
        normalize_path = os.path.join(root_dir, 'normalize.pkl')
        with open(normalize_path, 'rb') as f:
            old_vec_normalize = pickle.load(f)
        vec_normalize = VecNormalize(denv, training=False)
        vec_normalize.obs_rms = old_vec_normalize.ob_rms
        vec_normalize.ret_rms = old_vec_normalize.ret_rms
        model = NormalizeModel(model, vec_normalize)
        pylog.info(f"Loaded normalization statistics from '{normalize_path}'")
    except FileNotFoundError:
        # We did not use VecNormalize during training, skip
        pass

    return model


def load_zero(path, env, env_name, index, transparent_params):
    denv = FakeSingleSpacesVec(env, agent_id=index)
    policy = ZeroPolicy(denv)
    return PolicyToModel(policy)


def load_random(path, env, env_name, index, transparent_params):
    denv = FakeSingleSpacesVec(env, agent_id=index)
    policy = RandomPolicy(denv)
    return PolicyToModel(policy)


<<<<<<< HEAD
=======
def mpi_unavailable_error(*args, **kwargs):
    raise ImportError("This algorithm requires MPI, which is not available.")


>>>>>>> 5e4ddad6
# Lazy import for PPO1 and SAC, which have optional mpi dependency
AGENT_LOADERS = {
    'zoo': load_zoo_agent,
    'ppo2': load_stable_baselines(stable_baselines.PPO2),
    'old_ppo2': load_old_ppo2,
    'zero': load_zero,
    'random': load_random,
}

try:
    # MPI algorithms -- only visible if mpi4py installed
    from stable_baselines import PPO1, SAC
    AGENT_LOADERS['ppo1'] = load_stable_baselines(PPO1)
    AGENT_LOADERS['sac'] = load_stable_baselines(SAC)
except ImportError:
<<<<<<< HEAD
    pass
=======
    AGENT_LOADERS['ppo1'] = mpi_unavailable_error
    AGENT_LOADERS['sac'] = mpi_unavailable_error
>>>>>>> 5e4ddad6


def load_policy(policy_type, policy_path, env, env_name, index, transparent_params=None):
    agent_loader = AGENT_LOADERS.get(policy_type)
    if agent_loader is None:
        raise ValueError(f"Unrecognized agent type '{policy_type}'")
    return agent_loader(policy_path, env, env_name, index, transparent_params)


def load_backward_compatible_model(cls, root_dir, denv=None, **kwargs):
    """Backwards compatibility hack to load old pickled policies
    which still expect modelfree.scheduling to exist.
    """
    import modelfree.training.scheduling  # noqa:F401
    sys.modules['modelfree.scheduling'] = sys.modules['modelfree.training.scheduling']
    if 'env' in kwargs:
        denv = kwargs['env']
        del kwargs['env']
    model_path = os.path.join(root_dir, 'model.pkl')
    model = cls.load(model_path, env=denv, **kwargs)
    del sys.modules['modelfree.scheduling']
    return model<|MERGE_RESOLUTION|>--- conflicted
+++ resolved
@@ -109,13 +109,10 @@
     return PolicyToModel(policy)
 
 
-<<<<<<< HEAD
-=======
 def mpi_unavailable_error(*args, **kwargs):
     raise ImportError("This algorithm requires MPI, which is not available.")
 
 
->>>>>>> 5e4ddad6
 # Lazy import for PPO1 and SAC, which have optional mpi dependency
 AGENT_LOADERS = {
     'zoo': load_zoo_agent,
@@ -131,12 +128,8 @@
     AGENT_LOADERS['ppo1'] = load_stable_baselines(PPO1)
     AGENT_LOADERS['sac'] = load_stable_baselines(SAC)
 except ImportError:
-<<<<<<< HEAD
-    pass
-=======
     AGENT_LOADERS['ppo1'] = mpi_unavailable_error
     AGENT_LOADERS['sac'] = mpi_unavailable_error
->>>>>>> 5e4ddad6
 
 
 def load_policy(policy_type, policy_path, env, env_name, index, transparent_params=None):
