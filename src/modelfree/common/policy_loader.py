"""Load serialized policies of different types."""

import logging
import os
import pickle
import sys

from stable_baselines import PPO1, PPO2, SAC
from stable_baselines.common.vec_env.vec_normalize import VecNormalize
import tensorflow as tf

from aprl.envs.multi_agent import FakeSingleSpacesVec
from modelfree.common.utils import (DummyModel, OpenAIToStablePolicy, PolicyToModel, RandomPolicy,
                                    ZeroPolicy)
from modelfree.envs.gym_compete import load_zoo_agent

pylog = logging.getLogger('modelfree.policy_loader')


class NormalizeModel(DummyModel):
    def __init__(self, policy, vec_normalize):
        super().__init__(policy, policy.sess)
        self.vec_normalize = vec_normalize

    def predict(self, observation, state=None, mask=None, deterministic=False, return_data=False):
        norm_obs = self.vec_normalize._normalize_observation(observation)
        return self.policy.predict(norm_obs, state, mask, deterministic)

    def predict_transparent(self, observation, state=None, mask=None, deterministic=False):
        """Returns same values as predict, as well as a dictionary with transparent data."""
        norm_obs = self.vec_normalize._normalize_observation(observation)
        return self.policy.predict_transparent(norm_obs, state, mask, deterministic)


def load_stable_baselines(cls):
    def f(root_dir, env, env_name, index, transparent_params):
        denv = FakeSingleSpacesVec(env, agent_id=index)
        model_path = os.path.join(root_dir, 'model.pkl')
        pylog.info(f"Loading Stable Baselines policy for '{cls}' from '{model_path}'")
        model = load_backward_compatible_model(cls, model_path, denv)
        try:
            vec_normalize = VecNormalize(denv, training=False)
            vec_normalize.load_running_average(root_dir)
            model = NormalizeModel(model, vec_normalize)
            pylog.info(f"Loaded normalization statistics from '{root_dir}'")
        except FileNotFoundError:
            # We did not use VecNormalize during training, skip
            pass

        return model

    return f


def load_old_ppo2(root_dir, env, env_name, index, transparent_params):
    try:
        from baselines.ppo2 import ppo2 as ppo2_old
    except ImportError as e:
        msg = "{}. HINT: you need to install (OpenAI) Baselines to use old_ppo2".format(e)
        raise ImportError(msg)

    denv = FakeSingleSpacesVec(env, agent_id=index)
    possible_fnames = ['model.pkl', 'final_model.pkl']
    model_path = None
    for fname in possible_fnames:
        candidate_path = os.path.join(root_dir, fname)
        if os.path.exists(candidate_path):
            model_path = candidate_path
    if model_path is None:
        raise FileNotFoundError(f"Could not find model at '{root_dir}' "
                                f"under any filename '{possible_fnames}'")

    graph = tf.Graph()
    sess = tf.Session(graph=graph)
    with sess.as_default():
        with graph.as_default():
            pylog.info(f"Loading Baselines PPO2 policy from '{model_path}'")
            policy = ppo2_old.learn(network="mlp", env=denv,
                                    total_timesteps=1, seed=0,
                                    nminibatches=4, log_interval=1, save_interval=1,
                                    load_path=model_path)
    stable_policy = OpenAIToStablePolicy(policy)
    model = PolicyToModel(stable_policy)

    try:
        normalize_path = os.path.join(root_dir, 'normalize.pkl')
        with open(normalize_path, 'rb') as f:
            old_vec_normalize = pickle.load(f)
        vec_normalize = VecNormalize(denv, training=False)
        vec_normalize.obs_rms = old_vec_normalize.ob_rms
        vec_normalize.ret_rms = old_vec_normalize.ret_rms
        model = NormalizeModel(model, vec_normalize)
        pylog.info(f"Loaded normalization statistics from '{normalize_path}'")
    except FileNotFoundError:
        # We did not use VecNormalize during training, skip
        pass

    return model


def load_zero(path, env, env_name, index, transparent_params):
    denv = FakeSingleSpacesVec(env, agent_id=index)
    policy = ZeroPolicy(denv)
    return PolicyToModel(policy)


def load_random(path, env, env_name, index, transparent_params):
    denv = FakeSingleSpacesVec(env, agent_id=index)
    policy = RandomPolicy(denv)
    return PolicyToModel(policy)


AGENT_LOADERS = {
    'zoo': load_zoo_agent,
    'ppo1': load_stable_baselines(PPO1),
    'ppo2': load_stable_baselines(PPO2),
    'sac': load_stable_baselines(SAC),
    'old_ppo2': load_old_ppo2,
    'zero': load_zero,
    'random': load_random,
}


def load_policy(policy_type, policy_path, env, env_name, index, transparent_params=None):
    agent_loader = AGENT_LOADERS.get(policy_type)
    if agent_loader is None:
        raise ValueError(f"Unrecognized agent type '{policy_type}'")
<<<<<<< HEAD
    return agent_loader(policy_path, env, env_name, index, transparent_params)
=======
    return agent_loader(policy_path, env, env_name, index, transparent_params)


def load_backward_compatible_model(cls, model_path, denv=None, **kwargs):
    """Backwards compatibility hack to load old pickled policies
    which still expect modelfree.scheduling to exist.
    """
    import modelfree.training.scheduling  # noqa: F401
    sys.modules['modelfree.scheduling'] = sys.modules['modelfree.training.scheduling']
    if 'env' in kwargs:
        denv = kwargs['env']
        del kwargs['env']
    model = cls.load(model_path, env=denv, **kwargs)
    del sys.modules['modelfree.scheduling']
    return model
>>>>>>> 4a530011
<|MERGE_RESOLUTION|>--- conflicted
+++ resolved
@@ -125,9 +125,6 @@
     agent_loader = AGENT_LOADERS.get(policy_type)
     if agent_loader is None:
         raise ValueError(f"Unrecognized agent type '{policy_type}'")
-<<<<<<< HEAD
-    return agent_loader(policy_path, env, env_name, index, transparent_params)
-=======
     return agent_loader(policy_path, env, env_name, index, transparent_params)
 
 
@@ -142,5 +139,4 @@
         del kwargs['env']
     model = cls.load(model_path, env=denv, **kwargs)
     del sys.modules['modelfree.scheduling']
-    return model
->>>>>>> 4a530011
+    return model