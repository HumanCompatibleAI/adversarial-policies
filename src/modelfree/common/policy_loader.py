"""Load serialized policies of different types."""

import logging
import os
import pickle
import sys

from stable_baselines import PPO1, PPO2, SAC
from stable_baselines.common.vec_env.vec_normalize import VecNormalize
import tensorflow as tf

from aprl.envs.multi_agent import FakeSingleSpacesVec
from modelfree.common.utils import (DummyModel, OpenAIToStablePolicy, PolicyToModel, RandomPolicy,
                                    ZeroPolicy)
from modelfree.envs.gym_compete import load_zoo_agent

pylog = logging.getLogger('modelfree.policy_loader')


class NormalizeModel(DummyModel):
    def __init__(self, policy, vec_normalize):
        super().__init__(policy, policy.sess)
        self.vec_normalize = vec_normalize

    def predict(self, observation, state=None, mask=None, deterministic=True, return_data=False):
        norm_obs = self.vec_normalize._normalize_observation(observation)
        return self.policy.predict(norm_obs, state, mask, deterministic)

    def predict_transparent(self, observation, state=None, mask=None, deterministic=False):
        """Returns same values as predict, as well as a dictionary with transparent data."""
        norm_obs = self.vec_normalize._normalize_observation(observation)
        return self.policy.predict_transparent(norm_obs, state, mask, deterministic)


def load_stable_baselines(cls):
    def f(root_dir, env, env_name, index, transparent_params):
        denv = FakeSingleSpacesVec(env, agent_id=index)
        model_path = os.path.join(root_dir, 'model.pkl')
        pylog.info(f"Loading Stable Baselines policy for '{cls}' from '{model_path}'")
<<<<<<< HEAD

        # TODO: REMOVE THIS! Backwards compatibility hack.
        # Renamed modelfree.scheduling->modelfree.training.scheduling.
        # But old pickled policies still expect modelfree.scheduling to exist.
        model = load_backward_compatible_model(cls, model_path, denv)

=======
        model = load_backward_compatible_model(cls, model_path, denv)
>>>>>>> c496c34c
        try:
            vec_normalize = VecNormalize(denv, training=False)
            vec_normalize.load_running_average(root_dir)
            model = NormalizeModel(model, vec_normalize)
            pylog.info(f"Loaded normalization statistics from '{root_dir}'")
        except FileNotFoundError:
            # We did not use VecNormalize during training, skip
            pass

        return model

    return f


def load_old_ppo2(root_dir, env, env_name, index, transparent_params):
    try:
        from baselines.ppo2 import ppo2 as ppo2_old
    except ImportError as e:
        msg = "{}. HINT: you need to install (OpenAI) Baselines to use old_ppo2".format(e)
        raise ImportError(msg)

    denv = FakeSingleSpacesVec(env, agent_id=index)
    possible_fnames = ['model.pkl', 'final_model.pkl']
    model_path = None
    for fname in possible_fnames:
        candidate_path = os.path.join(root_dir, fname)
        if os.path.exists(candidate_path):
            model_path = candidate_path
    if model_path is None:
        raise FileNotFoundError(f"Could not find model at '{root_dir}' "
                                f"under any filename '{possible_fnames}'")

    graph = tf.Graph()
    sess = tf.Session(graph=graph)
    with sess.as_default():
        with graph.as_default():
            pylog.info(f"Loading Baselines PPO2 policy from '{model_path}'")
            policy = ppo2_old.learn(network="mlp", env=denv,
                                    total_timesteps=1, seed=0,
                                    nminibatches=4, log_interval=1, save_interval=1,
                                    load_path=model_path)
    stable_policy = OpenAIToStablePolicy(policy)
    model = PolicyToModel(stable_policy)

    try:
        normalize_path = os.path.join(root_dir, 'normalize.pkl')
        with open(normalize_path, 'rb') as f:
            old_vec_normalize = pickle.load(f)
        vec_normalize = VecNormalize(denv, training=False)
        vec_normalize.obs_rms = old_vec_normalize.ob_rms
        vec_normalize.ret_rms = old_vec_normalize.ret_rms
        model = NormalizeModel(model, vec_normalize)
        pylog.info(f"Loaded normalization statistics from '{normalize_path}'")
    except FileNotFoundError:
        # We did not use VecNormalize during training, skip
        pass

    return model


def load_zero(path, env, env_name, index, transparent_params):
    denv = FakeSingleSpacesVec(env, agent_id=index)
    policy = ZeroPolicy(denv)
    return PolicyToModel(policy)


def load_random(path, env, env_name, index, transparent_params):
    denv = FakeSingleSpacesVec(env, agent_id=index)
    policy = RandomPolicy(denv)
    return PolicyToModel(policy)


AGENT_LOADERS = {
    'zoo': load_zoo_agent,
    'ppo1': load_stable_baselines(PPO1),
    'ppo2': load_stable_baselines(PPO2),
    'sac': load_stable_baselines(SAC),
    'old_ppo2': load_old_ppo2,
    'zero': load_zero,
    'random': load_random,
}


def load_policy(policy_type, policy_path, env, env_name, index, transparent_params=None):
    agent_loader = AGENT_LOADERS.get(policy_type)
    if agent_loader is None:
        raise ValueError(f"Unrecognized agent type '{policy_type}'")
    return agent_loader(policy_path, env, env_name, index, transparent_params)


def load_backward_compatible_model(cls, model_path, denv=None, **kwargs):
<<<<<<< HEAD
    import modelfree.training.scheduling
=======
    """Backwards compatibility hack to load old pickled policies
    which still expect modelfree.scheduling to exist.
    """
    import modelfree.training.scheduling  # noqa: F401
>>>>>>> c496c34c
    sys.modules['modelfree.scheduling'] = sys.modules['modelfree.training.scheduling']
    if 'env' in kwargs:
        denv = kwargs['env']
        del kwargs['env']
    model = cls.load(model_path, env=denv, **kwargs)
    del sys.modules['modelfree.scheduling']
    return model<|MERGE_RESOLUTION|>--- conflicted
+++ resolved
@@ -37,16 +37,7 @@
         denv = FakeSingleSpacesVec(env, agent_id=index)
         model_path = os.path.join(root_dir, 'model.pkl')
         pylog.info(f"Loading Stable Baselines policy for '{cls}' from '{model_path}'")
-<<<<<<< HEAD
-
-        # TODO: REMOVE THIS! Backwards compatibility hack.
-        # Renamed modelfree.scheduling->modelfree.training.scheduling.
-        # But old pickled policies still expect modelfree.scheduling to exist.
         model = load_backward_compatible_model(cls, model_path, denv)
-
-=======
-        model = load_backward_compatible_model(cls, model_path, denv)
->>>>>>> c496c34c
         try:
             vec_normalize = VecNormalize(denv, training=False)
             vec_normalize.load_running_average(root_dir)
@@ -138,14 +129,10 @@
 
 
 def load_backward_compatible_model(cls, model_path, denv=None, **kwargs):
-<<<<<<< HEAD
-    import modelfree.training.scheduling
-=======
     """Backwards compatibility hack to load old pickled policies
     which still expect modelfree.scheduling to exist.
     """
     import modelfree.training.scheduling  # noqa: F401
->>>>>>> c496c34c
     sys.modules['modelfree.scheduling'] = sys.modules['modelfree.training.scheduling']
     if 'env' in kwargs:
         denv = kwargs['env']
