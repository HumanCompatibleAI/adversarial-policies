--- conflicted
+++ resolved
@@ -388,15 +388,6 @@
 
         actions = []
         new_states = []
-<<<<<<< HEAD
-        i = 0
-
-        for policy, obs, state in zip(policies, observations, states):
-            act, new_state = policy.predict(obs, state=state, mask=dones)
-            actions.append(act)
-            new_states.append(new_state)
-            i += 1
-=======
 
         for policy_ind, (policy, obs, state) in enumerate(zip(policies, observations, states)):
             try:
@@ -412,7 +403,6 @@
             actions.append(act)
             new_states.append(new_state)
 
->>>>>>> 7c827ea0
         actions = tuple(actions)
         states = new_states
 
@@ -420,8 +410,8 @@
         yield observations, rewards, dones, infos
 
 
-def make_env(env_name, seed, i, out_dir, our_idx=None,
-             pre_wrapper=None, post_wrapper=None, agent_wrappers=None, agent_wrapper_kwargs=None):
+def make_env(env_name, seed, i, out_dir, our_idx=None, pre_wrapper=None, post_wrapper=None,
+             agent_wrappers=None, agent_wrapper_kwargs=None):
     multi_env = gym.make(env_name)
     if agent_wrappers is not None:
         for agent_id in agent_wrappers:
