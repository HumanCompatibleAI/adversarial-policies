--- conflicted
+++ resolved
@@ -60,11 +60,7 @@
         """
         super().__init__(policy=policy, sess=policy.sess)
 
-<<<<<<< HEAD
-    def predict(self, observation, state=None, mask=None, deterministic=True, return_data=True):
-=======
     def predict(self, observation, state=None, mask=None, deterministic=False, return_data=False):
->>>>>>> 9e39fb11
         if state is None:
             state = self.policy.initial_state
         if mask is None:
