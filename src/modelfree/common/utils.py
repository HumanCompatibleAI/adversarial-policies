from collections import defaultdict
import datetime
import itertools
import os
from os import path as osp
import warnings

import gym
from gym import Wrapper
from gym.monitoring import VideoRecorder
import numpy as np
from stable_baselines.common import BaseRLModel
from stable_baselines.common.policies import BasePolicy
import tensorflow as tf

from aprl.common.multi_monitor import MultiMonitor
from aprl.envs.multi_agent import MultiAgentEnv, SingleToMulti, VecMultiWrapper
from modelfree.transparent import TransparentPolicy


class DummyModel(BaseRLModel):
    """Abstract class for policies pretending to be RL algorithms (models).

    Provides stub implementations that raise NotImplementedError.
    The predict method is left as abstract and must be implemented in base class."""

    def __init__(self, policy, sess):
        """Constructs a DummyModel with given policy and session.
        :param policy: (BasePolicy) a loaded policy.
        :param sess: (tf.Session or None) a TensorFlow session.
        :return an instance of BaseRLModel.
        """
        super().__init__(policy=policy, env=None, requires_vec_env=True, policy_base='Dummy')
        self.sess = sess

    def setup_model(self):
        raise NotImplementedError()

    def learn(self):
        raise NotImplementedError()

    def action_probability(self, observation, state=None, mask=None, actions=None):
        raise NotImplementedError()

    def save(self, save_path):
        raise NotImplementedError()

    def load(self):
        raise NotImplementedError()

    def _get_pretrain_placeholders(self):
        raise NotImplementedError()


class PolicyToModel(DummyModel):
    """Converts BasePolicy to a BaseRLModel with only predict implemented."""

    def __init__(self, policy):
        """Constructs a BaseRLModel using policy for predictions.
        :param policy: (BasePolicy) a loaded policy.
        :return an instance of BaseRLModel.
        """
        super().__init__(policy=policy, sess=policy.sess)

<<<<<<< HEAD
    def predict(self, observation, state=None, mask=None, deterministic=False, return_data=True):
=======
    def _get_policy_out(self, observation, state, mask, transparent, deterministic=False):
>>>>>>> 4a530011
        if state is None:
            state = self.policy.initial_state
        if mask is None:
            mask = [False for _ in range(self.policy.n_env)]

<<<<<<< HEAD
        if isinstance(self.policy, TransparentPolicy):
            actions, _val, states, _neglogp, data = self.policy.step(observation, state, mask,
                                                                     deterministic=deterministic)
            if return_data:
                return actions, states, data
            else:
                return actions, states
        else:
            actions, _val, states, _neglogp = self.policy.step(observation, state, mask,
                                                               deterministic=deterministic)
            return actions, states
=======
        step_fn = self.policy.step_transparent if transparent else self.policy.step
        return step_fn(observation, state, mask, deterministic=deterministic)

    def predict(self, observation, state=None, mask=None, deterministic=False):
        policy_out = self._get_policy_out(observation, state, mask, transparent=False,
                                          deterministic=deterministic)
        actions, _val, states, _neglogp = policy_out
        return actions, states
>>>>>>> 4a530011

    def predict_transparent(self, observation, state=None, mask=None, deterministic=False):
        """Returns same values as predict, as well as a dictionary with transparent data."""
        policy_out = self._get_policy_out(observation, state, mask, transparent=True,
                                          deterministic=deterministic)
        actions, _val, states, _neglogp, data = policy_out
        return actions, states, data


class OpenAIToStablePolicy(BasePolicy):
    """Converts an OpenAI Baselines Policy to a Stable Baselines policy."""

    def __init__(self, old_policy):
        self.old = old_policy
        self.sess = old_policy.sess

    @property
    def initial_state(self):
        return self.old.initial_state

    def step(self, obs, state=None, mask=None, deterministic=False):
        stochastic = not deterministic
        return self.old.step(obs, S=state, M=mask, stochastic=stochastic)

    def proba_step(self, obs, state=None, mask=None):
        raise NotImplementedError()


class ConstantPolicy(BasePolicy):
    """Policy that returns a constant action."""

    def __init__(self, env, constant):
        assert env.action_space.contains(constant)
        super().__init__(sess=None,
                         ob_space=env.observation_space,
                         ac_space=env.action_space,
                         n_env=env.num_envs,
                         n_steps=1,
                         n_batch=1)
        self.constant = constant

    def step(self, obs, state=None, mask=None, deterministic=False):
        actions = np.array([self.constant] * self.n_env)
        return actions, None, None, None

    def proba_step(self, obs, state=None, mask=None):
        return self.step(obs, state=state, mask=mask)


class ZeroPolicy(ConstantPolicy):
    """Policy that returns a zero action."""

    def __init__(self, env):
        super().__init__(env, np.zeros(env.action_space.shape))


class RandomPolicy(BasePolicy):
    def __init__(self, env):
        super().__init__(sess=None,
                         ob_space=env.observation_space,
                         ac_space=env.action_space,
                         n_env=env.num_envs,
                         n_steps=1,
                         n_batch=1)

    def step(self, obs, state=None, mask=None, deterministic=False):
        actions = np.array([self.ac_space.sample() for _ in range(self.n_env)])
        return actions, None, None, None

    def proba_step(self, obs, state=None, mask=None):
        raise NotImplementedError()


class VideoWrapper(Wrapper):
    def __init__(self, env, directory):
        super(VideoWrapper, self).__init__(env)
        self.directory = osp.abspath(directory)

        # Make sure to not put multiple different runs in the same directory,
        # if the directory already exists
        error_msg = "You're trying to use the same directory twice, " \
                    "this would result in files being overwritten"
        assert not os.path.exists(self.directory), error_msg

        os.makedirs(self.directory, exist_ok=True)
        self.episode_id = 0
        self.video_recorder = None

    def _step(self, action):
        obs, rew, done, info = self.env.step(action)
        if done:
            winners = [i for i, d in info.items() if 'winner' in d]
            metadata = {'winners': winners}
            self._reset_video_recorder(metadata)
        self.video_recorder.capture_frame()
        return obs, rew, done, info

    def _reset(self):
        self._reset_video_recorder()
        self.episode_id += 1
        return self.env.reset()

    def _reset_video_recorder(self, metadata=None):
        if self.video_recorder:
            if metadata is not None:
                self.video_recorder.metadata.update(metadata)
            self.video_recorder.close()
        self.video_recorder = VideoRecorder(
            env=self.env,
            base_path=osp.join(self.directory, 'video.{:06}'.format(self.episode_id)),
            metadata={'episode_id': self.episode_id},
        )


def make_session(graph=None):
    tf_config = tf.ConfigProto()
    tf_config.gpu_options.allow_growth = True
    sess = tf.Session(graph=graph, config=tf_config)
    return sess


def _filter_dict(d, keys):
    """Filter a dictionary to contain only the specified keys.

    If keys is None, it returns the dictionary verbatim.
    If a key in keys is not present in the dictionary, it gives a warning, but does not fail.

    :param d: (dict)
    :param keys: (iterable) the desired set of keys; if None, performs no filtering.
    :return (dict) a filtered dictionary."""
    if keys is None:
        return d
    else:
        keys = set(keys)
        present_keys = keys.intersection(d.keys())
        missing_keys = keys.difference(d.keys())
        res = {k: d[k] for k in present_keys}
        if len(missing_keys) != 0:
            warnings.warn("Missing expected keys: {}".format(missing_keys), stacklevel=2)
        return res


class TrajectoryRecorder(VecMultiWrapper):
    """Class for recording and saving trajectories in numpy.npz format.
    For each episode, we record observations, actions, rewards and optionally network activations
    for the agents specified by agent_indices.

    :param venv: (VecEnv) environment to wrap
    :param agent_indices: (list,int) indices of agents whose trajectories to record
    :param env_keys: (list,str) keys for environment data to record; if None, record all.
                     Options are 'observations', 'actions' and 'rewards'.
    :param info_keys: (list,str) keys in the info dict to record; if None, record all.
                      This is often used to expose activations from the policy.
    """

    def __init__(self, venv, agent_indices=None, env_keys=None, info_keys=None):
        super().__init__(venv)

        if agent_indices is None:
            self.agent_indices = range(self.num_agents)
        elif isinstance(agent_indices, int):
            self.agent_indices = [agent_indices]
        self.env_keys = env_keys
        self.info_keys = info_keys

        self.traj_dicts = [[defaultdict(list) for _ in range(self.num_envs)]
                           for _ in self.agent_indices]
        self.full_traj_dicts = [defaultdict(list) for _ in self.agent_indices]
        self.prev_obs = None
        self.actions = None

    def step_async(self, actions):
        self.actions = actions
        self.venv.step_async(actions)

    def step_wait(self):
        observations, rewards, dones, infos = self.venv.step_wait()
        self.record_timestep_data(self.prev_obs, self.actions, rewards, dones, infos)
        self.prev_obs = observations
        return observations, rewards, dones, infos

    def reset(self):
        observations = self.venv.reset()
        self.prev_obs = observations
        return observations

    def record_transparent_data(self, data, agent_idx):
        # Not traj_dicts[agent_idx] because there may not be a traj_dict for every agent
        if agent_idx not in self.agent_indices:
            return
        else:
            dict_index = self.agent_indices.index(agent_idx)

        for env_idx in range(self.num_envs):
            for key in data.keys():
                self.traj_dicts[dict_index][env_idx][key].append(np.squeeze(data[key]))

    def record_timestep_data(self, prev_obs, actions, rewards, dones, infos):
        """Record observations, actions, rewards, and (optionally) network activations
        of one timestep in dict for current episode. Completed episode trajectories are
        collected in a list in preparation for being saved to disk.

        :param prev_obs: (np.ndarray<float>) observations from previous timestep
        :param actions: (np.ndarray<float>) actions taken after observing prev_obs
        :param rewards: (np.ndarray<float>) rewards from actions
        :param dones: ([bool]) whether episode ended (not recorded)
        :param infos: ([dict]) dicts with network activations if networks are transparent
        :return: None
        """

        env_data = {
            'observations': prev_obs,
            'actions': actions,
            'rewards': rewards,
        }
        env_data = _filter_dict(env_data, self.env_keys)

        # iterate over both agents over all environments in VecEnv
        iter_space = itertools.product(enumerate(self.traj_dicts), range(self.num_envs))
        for (dict_idx, agent_dicts), env_idx in iter_space:
            # in dict number dict_idx, record trajectories for agent number agent_idx
            agent_idx = self.agent_indices[dict_idx]
            for key, val in env_data.items():
                # data_vals always have data for all agents (use agent_idx not dict_idx)
                agent_dicts[env_idx][key].append(val[agent_idx][env_idx])

            info_dict = infos[env_idx][agent_idx]
            info_dict = _filter_dict(info_dict, self.info_keys)
            # pdb.set_trace()
            for key, val in info_dict.items():
                agent_dicts[env_idx][key].append(val)

            if dones[env_idx]:
                ep_ret = sum(agent_dicts[env_idx]['rewards'])
                self.full_traj_dicts[dict_idx]['episode_returns'].append(np.array([ep_ret]))

                for key, val in agent_dicts[env_idx].items():
                    # consolidate episode data and append to long-term data dict
                    episode_key_data = np.array(val)
                    self.full_traj_dicts[dict_idx][key].append(episode_key_data)
                agent_dicts[env_idx] = defaultdict(list)

    def save(self, save_dir):
        """Save trajectories to save_dir in NumPy compressed-array format, per-agent.

        Our format consists of a dictionary with keys -- e.g. 'observations', 'actions'
        and 'rewards' -- containing lists of NumPy arrays, one for each episode.

        :param save_dir: (str) path to save trajectories; will create directory if needed.
        :return None
        """
        os.makedirs(save_dir, exist_ok=True)

        save_paths = []
        for dict_idx, agent_idx in enumerate(self.agent_indices):
            agent_dicts = self.full_traj_dicts[dict_idx]
            dump_dict = {k: np.asarray(v) for k, v in agent_dicts.items()}

            save_path = os.path.join(save_dir, f'agent_{agent_idx}.npz')
            np.savez(save_path, **dump_dict)
            save_paths.append(save_path)
        return save_paths


def simulate(venv, policies, render=False):
    """
    Run Environment env with the policies in `policies`.
    :param venv(VecEnv): vector environment.
    :param policies(list<BaseModel>): a policy per agent.
    :param render: (bool) true if the run should be rendered to the screen
    :return: streams information about the simulation
    """
    observations = venv.reset()
    dones = [False] * venv.num_envs
    states = [None for _ in policies]

    while True:
        if render:
            venv.render()

        actions = []
        new_states = []
        policy_ind = 0
        for policy, obs, state in zip(policies, observations, states):
            return_tuple = policy.predict(obs, state=state, mask=dones, return_data=True)
            if len(return_tuple) == 3:
                act, new_state, transparent_data = return_tuple
                try:
                    venv.record_transparent_data(transparent_data, policy_ind)
                except AttributeError:
                    print("No way to record transparent data on this venv")
            else:
                act, new_state = return_tuple

            actions.append(act)
            new_states.append(new_state)
            policy_ind += 1

        actions = tuple(actions)
        states = new_states

        observations, rewards, dones, infos = venv.step(actions)
        yield observations, rewards, dones, infos


def make_env(env_name, seed, i, out_dir, our_idx=None, pre_wrapper=None, post_wrapper=None):
    multi_env = gym.make(env_name)
    if pre_wrapper is not None:
        multi_env = pre_wrapper(multi_env)
    if not isinstance(multi_env, MultiAgentEnv):
        multi_env = SingleToMulti(multi_env)
    multi_env.seed(seed + i)

    if out_dir is not None:
        mon_dir = osp.join(out_dir, 'mon')
        os.makedirs(mon_dir, exist_ok=True)
        multi_env = MultiMonitor(multi_env, osp.join(mon_dir, 'log{}'.format(i)), our_idx)

    if post_wrapper is not None:
        multi_env = post_wrapper(multi_env)

    return multi_env


def make_timestamp():
    ISO_TIMESTAMP = "%Y%m%d_%H%M%S"
    return datetime.datetime.now().strftime(ISO_TIMESTAMP)<|MERGE_RESOLUTION|>--- conflicted
+++ resolved
@@ -15,7 +15,6 @@
 
 from aprl.common.multi_monitor import MultiMonitor
 from aprl.envs.multi_agent import MultiAgentEnv, SingleToMulti, VecMultiWrapper
-from modelfree.transparent import TransparentPolicy
 
 
 class DummyModel(BaseRLModel):
@@ -62,29 +61,12 @@
         """
         super().__init__(policy=policy, sess=policy.sess)
 
-<<<<<<< HEAD
-    def predict(self, observation, state=None, mask=None, deterministic=False, return_data=True):
-=======
     def _get_policy_out(self, observation, state, mask, transparent, deterministic=False):
->>>>>>> 4a530011
         if state is None:
             state = self.policy.initial_state
         if mask is None:
             mask = [False for _ in range(self.policy.n_env)]
 
-<<<<<<< HEAD
-        if isinstance(self.policy, TransparentPolicy):
-            actions, _val, states, _neglogp, data = self.policy.step(observation, state, mask,
-                                                                     deterministic=deterministic)
-            if return_data:
-                return actions, states, data
-            else:
-                return actions, states
-        else:
-            actions, _val, states, _neglogp = self.policy.step(observation, state, mask,
-                                                               deterministic=deterministic)
-            return actions, states
-=======
         step_fn = self.policy.step_transparent if transparent else self.policy.step
         return step_fn(observation, state, mask, deterministic=deterministic)
 
@@ -93,7 +75,6 @@
                                           deterministic=deterministic)
         actions, _val, states, _neglogp = policy_out
         return actions, states
->>>>>>> 4a530011
 
     def predict_transparent(self, observation, state=None, mask=None, deterministic=False):
         """Returns same values as predict, as well as a dictionary with transparent data."""
