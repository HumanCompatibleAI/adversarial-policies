from collections import defaultdict
import datetime
import itertools
import os
from os import path as osp
import pickle
import warnings

import gym
from gym import Wrapper
from gym.monitoring import VideoRecorder
import numpy as np
from stable_baselines.common import BaseRLModel
from stable_baselines.common.policies import BasePolicy
from stable_baselines.common.vec_env import VecEnvWrapper
import tensorflow as tf

from aprl.common.multi_monitor import MultiMonitor
from aprl.envs.multi_agent import MultiAgentEnv, SingleToMulti, VecMultiWrapper


class DummyModel(BaseRLModel):
    """Abstract class for policies pretending to be RL algorithms (models).

    Provides stub implementations that raise NotImplementedError.
    The predict method is left as abstract and must be implemented in base class."""

    def __init__(self, policy, sess):
        """Constructs a DummyModel with given policy and session.
        :param policy: (BasePolicy) a loaded policy.
        :param sess: (tf.Session or None) a TensorFlow session.
        :return an instance of BaseRLModel.
        """
        super().__init__(policy=policy, env=None, requires_vec_env=True, policy_base='Dummy')
        self.sess = sess

    def setup_model(self):
        raise NotImplementedError()

    def learn(self):
        raise NotImplementedError()

    def action_probability(self, observation, state=None, mask=None, actions=None):
        raise NotImplementedError()

    def save(self, save_path):
        raise NotImplementedError()

    def load(self):
        raise NotImplementedError()

    def _get_pretrain_placeholders(self):
        raise NotImplementedError()


class PolicyToModel(DummyModel):
    """Converts BasePolicy to a BaseRLModel with only predict implemented."""

    def __init__(self, policy):
        """Constructs a BaseRLModel using policy for predictions.
        :param policy: (BasePolicy) a loaded policy.
        :return an instance of BaseRLModel.
        """
        super().__init__(policy=policy, sess=policy.sess)

    def _get_policy_out(self, observation, state, mask, transparent, deterministic=False):
        if state is None:
            state = self.policy.initial_state
        if mask is None:
            mask = [False for _ in range(self.policy.n_env)]

        step_fn = self.policy.step_transparent if transparent else self.policy.step
        return step_fn(observation, state, mask, deterministic=deterministic)

    def predict(self, observation, state=None, mask=None, deterministic=False):
        policy_out = self._get_policy_out(observation, state, mask, transparent=False,
                                          deterministic=deterministic)
        actions, _val, states, _neglogp = policy_out
        return actions, states

    def predict_transparent(self, observation, state=None, mask=None, deterministic=False):
        """Returns same values as predict, as well as a dictionary with transparent data."""
        policy_out = self._get_policy_out(observation, state, mask, transparent=True,
                                          deterministic=deterministic)
        actions, _val, states, _neglogp, data = policy_out
        return actions, states, data


class OpenAIToStablePolicy(BasePolicy):
    """Converts an OpenAI Baselines Policy to a Stable Baselines policy."""

    def __init__(self, old_policy):
        self.old = old_policy
        self.sess = old_policy.sess

    @property
    def initial_state(self):
        return self.old.initial_state

    def step(self, obs, state=None, mask=None, deterministic=False):
        stochastic = not deterministic
        return self.old.step(obs, S=state, M=mask, stochastic=stochastic)

    def proba_step(self, obs, state=None, mask=None):
        raise NotImplementedError()


class ConstantPolicy(BasePolicy):
    """Policy that returns a constant action."""

    def __init__(self, env, constant):
        assert env.action_space.contains(constant)
        super().__init__(sess=None,
                         ob_space=env.observation_space,
                         ac_space=env.action_space,
                         n_env=env.num_envs,
                         n_steps=1,
                         n_batch=1)
        self.constant = constant

    def step(self, obs, state=None, mask=None, deterministic=False):
        actions = np.array([self.constant] * self.n_env)
        return actions, None, None, None

    def proba_step(self, obs, state=None, mask=None):
        return self.step(obs, state=state, mask=mask)


class ZeroPolicy(ConstantPolicy):
    """Policy that returns a zero action."""

    def __init__(self, env):
        super().__init__(env, np.zeros(env.action_space.shape))


class RandomPolicy(BasePolicy):
    def __init__(self, env):
        super().__init__(sess=None,
                         ob_space=env.observation_space,
                         ac_space=env.action_space,
                         n_env=env.num_envs,
                         n_steps=1,
                         n_batch=1)

    def step(self, obs, state=None, mask=None, deterministic=False):
        actions = np.array([self.ac_space.sample() for _ in range(self.n_env)])
        return actions, None, None, None

    def proba_step(self, obs, state=None, mask=None):
        raise NotImplementedError()


class VideoWrapper(Wrapper):
    """Creates videos from wrapped environment by called render after each timestep."""
    def __init__(self, env, directory, single_video=True):
        """

        :param env: (gym.Env) the wrapped environment.
        :param directory: the output directory.
        :param single_video: (bool) if True, generates a single video file, with episodes
                             concatenated. If False, a new video file is created for each episode.
                             Usually a single video file is what is desired. However, if one is
                             searching for an interesting episode (perhaps by looking at the
                             metadata), saving to different files can be useful.
        """
        super(VideoWrapper, self).__init__(env)
        self.episode_id = 0
        self.video_recorder = None
        self.single_video = single_video

        self.directory = osp.abspath(directory)

        # Make sure to not put multiple different runs in the same directory,
        # if the directory already exists
        error_msg = "You're trying to use the same directory twice, " \
                    "this would result in files being overwritten"
        assert not os.path.exists(self.directory), error_msg
        os.makedirs(self.directory, exist_ok=True)

    def _step(self, action):
        obs, rew, done, info = self.env.step(action)
        if done:
            winners = [i for i, d in info.items() if 'winner' in d]
            metadata = {'winners': winners}
            self.video_recorder.metadata.update(metadata)
        self.video_recorder.capture_frame()
        return obs, rew, done, info

    def _reset(self):
        self._reset_video_recorder()
        self.episode_id += 1
        return self.env.reset()

    def _reset_video_recorder(self):
        """Called at the start of each episode (by _reset). Always creates a video recorder
           if one does not already exist. When a video recorder is already present, it will only
           create a new one if `self.single_video == False`."""
        if self.video_recorder is not None:
            # Video recorder already started.
            if not self.single_video:
                # We want a new video for each episode, so destroy current recorder.
                self.video_recorder.close()
                self.video_recorder = None

        if self.video_recorder is None:
            # No video recorder -- start a new one.
            self.video_recorder = VideoRecorder(
                env=self.env,
                base_path=osp.join(self.directory, 'video.{:06}'.format(self.episode_id)),
                metadata={'episode_id': self.episode_id},
            )

    def _close(self):
        if self.video_recorder is not None:
            self.video_recorder.close()
            self.video_recorder = None
        super(VideoWrapper, self)._close()


def make_session(graph=None):
    tf_config = tf.ConfigProto()
    tf_config.gpu_options.allow_growth = True
    sess = tf.Session(graph=graph, config=tf_config)
    return sess


def _filter_dict(d, keys):
    """Filter a dictionary to contain only the specified keys.

    If keys is None, it returns the dictionary verbatim.
    If a key in keys is not present in the dictionary, it gives a warning, but does not fail.

    :param d: (dict)
    :param keys: (iterable) the desired set of keys; if None, performs no filtering.
    :return (dict) a filtered dictionary."""
    if keys is None:
        return d
    else:
        keys = set(keys)
        present_keys = keys.intersection(d.keys())
        missing_keys = keys.difference(d.keys())
        res = {k: d[k] for k in present_keys}
        if len(missing_keys) != 0:
            warnings.warn("Missing expected keys: {}".format(missing_keys), stacklevel=2)
        return res


class TrajectoryRecorder(VecMultiWrapper):
    """Class for recording and saving trajectories in numpy.npz format.
    For each episode, we record observations, actions, rewards and optionally network activations
    for the agents specified by agent_indices.

    :param venv: (VecEnv) environment to wrap
    :param agent_indices: (list,int) indices of agents whose trajectories to record
    :param env_keys: (list,str) keys for environment data to record; if None, record all.
                     Options are 'observations', 'actions' and 'rewards'.
    :param info_keys: (list,str) keys in the info dict to record; if None, record all.
                      This is often used to expose activations from the policy.
    """

    def __init__(self, venv, agent_indices=None, env_keys=None, info_keys=None):
        super().__init__(venv)

        if agent_indices is None:
            self.agent_indices = range(self.num_agents)
        elif isinstance(agent_indices, int):
            self.agent_indices = [agent_indices]
        self.env_keys = env_keys
        self.info_keys = info_keys

        self.traj_dicts = [[defaultdict(list) for _ in range(self.num_envs)]
                           for _ in self.agent_indices]
        self.full_traj_dicts = [defaultdict(list) for _ in self.agent_indices]
        self.prev_obs = None
        self.actions = None

    def step_async(self, actions):
        self.actions = actions
        self.venv.step_async(actions)

    def step_wait(self):
        observations, rewards, dones, infos = self.venv.step_wait()
        self.record_timestep_data(self.prev_obs, self.actions, rewards, dones, infos)
        self.prev_obs = observations
        return observations, rewards, dones, infos

    def reset(self):
        observations = self.venv.reset()
        self.prev_obs = observations
        return observations

    def record_extra_data(self, data, agent_idx):
        """Record extra data for the specified agents. `record_timestep_data` will automatically
           record observations, actions, rewards and info dicts. This function is an alternative
           to placing extra information in the info dicts, which can sometimes be more convenient.

           :param data: (dict) treated like an info dict in `record_timestep_data.
           :param agent_idx: (int) index of the agent to record data for."""
        # Not traj_dicts[agent_idx] because there may not be a traj_dict for every agent
        if agent_idx not in self.agent_indices:
            return
        else:
            dict_index = self.agent_indices.index(agent_idx)

        for env_idx in range(self.num_envs):
            for key in data.keys():
                self.traj_dicts[dict_index][env_idx][key].append(np.squeeze(data[key]))

    def record_timestep_data(self, prev_obs, actions, rewards, dones, infos):
        """Record observations, actions, rewards, and optional information from the info dicts
        of one timestep in dict for current episode. Completed episode trajectories are
        collected in a list in preparation for being saved to disk.

        :param prev_obs: (np.ndarray<float>) observations from previous timestep
        :param actions: (np.ndarray<float>) actions taken after observing prev_obs
        :param rewards: (np.ndarray<float>) rewards from actions
        :param dones: ([bool]) whether episode ended (not recorded)
        :param infos: ([dict]) dicts with additional information, e.g. network activations
                               for transparent networks.
        :return: None
        """
        env_data = {
            'observations': prev_obs,
            'actions': actions,
            'rewards': rewards,
        }
        env_data = _filter_dict(env_data, self.env_keys)

        # iterate over both agents over all environments in VecEnv
        iter_space = itertools.product(enumerate(self.traj_dicts), range(self.num_envs))
        for (dict_idx, agent_dicts), env_idx in iter_space:
            # in dict number dict_idx, record trajectories for agent number agent_idx
            agent_idx = self.agent_indices[dict_idx]
            for key, val in env_data.items():
                # data_vals always have data for all agents (use agent_idx not dict_idx)
                agent_dicts[env_idx][key].append(val[agent_idx][env_idx])

            info_dict = infos[env_idx][agent_idx]
            info_dict = _filter_dict(info_dict, self.info_keys)
            for key, val in info_dict.items():
                agent_dicts[env_idx][key].append(val)

            if dones[env_idx]:
                ep_ret = sum(agent_dicts[env_idx]['rewards'])
                self.full_traj_dicts[dict_idx]['episode_returns'].append(np.array([ep_ret]))

                for key, val in agent_dicts[env_idx].items():
                    # consolidate episode data and append to long-term data dict
                    episode_key_data = np.array(val)
                    self.full_traj_dicts[dict_idx][key].append(episode_key_data)
                agent_dicts[env_idx] = defaultdict(list)

    def save(self, save_dir):
        """Save trajectories to save_dir in NumPy compressed-array format, per-agent.

        Our format consists of a dictionary with keys -- e.g. 'observations', 'actions'
        and 'rewards' -- containing lists of NumPy arrays, one for each episode.

        :param save_dir: (str) path to save trajectories; will create directory if needed.
        :return None
        """
        os.makedirs(save_dir, exist_ok=True)

        save_paths = []
        for dict_idx, agent_idx in enumerate(self.agent_indices):
            agent_dicts = self.full_traj_dicts[dict_idx]
            dump_dict = {k: np.asarray(v) for k, v in agent_dicts.items()}

            save_path = os.path.join(save_dir, f'agent_{agent_idx}.npz')
            np.savez(save_path, **dump_dict)
            save_paths.append(save_path)
        return save_paths


def simulate(venv, policies, render=False, record=True):
    """
    Run Environment env with the policies in `policies`.
    :param venv(VecEnv): vector environment.
    :param policies(list<BaseModel>): a policy per agent.
    :param render: (bool) true if the run should be rendered to the screen
    :param record: (bool) true if should record transparent data (if any).
    :return: streams information about the simulation
    """
    observations = venv.reset()
    dones = [False] * venv.num_envs
    states = [None for _ in policies]

    while True:
        if render:
            venv.render()

        actions = []
        new_states = []

        for policy_ind, (policy, obs, state) in enumerate(zip(policies, observations, states)):
            try:
                return_tuple = policy.predict_transparent(obs, state=state, mask=dones)
                act, new_state, transparent_data = return_tuple
                if record:
                    venv.record_extra_data(transparent_data, policy_ind)
            except AttributeError:
                act, new_state = policy.predict(obs, state=state, mask=dones)

            actions.append(act)
            new_states.append(new_state)

        actions = tuple(actions)
        states = new_states

        observations, rewards, dones, infos = venv.step(actions)
        yield observations, rewards, dones, infos


<<<<<<< HEAD
def make_env(env_name, seed, i, out_dir, our_idx=None, pre_wrappers=None, post_wrappers=None):

    def apply_wrappers(wrappers, multi_env):
        """Helper method to apply wrappers if they are present. Returns wrapped multi_env"""
        if wrappers is None:
            wrappers = []
        for wrap in wrappers:
            multi_env = wrap(multi_env)
        return multi_env

    multi_env = gym.make(env_name)
    multi_env = apply_wrappers(pre_wrappers, multi_env)

=======
def make_env(env_name, seed, i, out_dir, our_idx=None, pre_wrapper=None, post_wrapper=None,
             agent_wrappers=None):
    multi_env = gym.make(env_name)
    if agent_wrappers is not None:
        for agent_id in agent_wrappers:
            multi_env.agents[agent_id] = agent_wrappers[agent_id](multi_env.agents[agent_id])
    if pre_wrapper is not None:
        multi_env = pre_wrapper(multi_env)
>>>>>>> 9a6564b3
    if not isinstance(multi_env, MultiAgentEnv):
        multi_env = SingleToMulti(multi_env)
    multi_env.seed(seed + i)

    if out_dir is not None:
        mon_dir = osp.join(out_dir, 'mon')
        os.makedirs(mon_dir, exist_ok=True)
        multi_env = MultiMonitor(multi_env, osp.join(mon_dir, 'log{}'.format(i)), our_idx)

    multi_env = apply_wrappers(post_wrappers, multi_env)
    return multi_env


def make_timestamp():
    ISO_TIMESTAMP = "%Y%m%d_%H%M%S"
    return datetime.datetime.now().strftime(ISO_TIMESTAMP)


<<<<<<< HEAD
class DebugVenv(VecEnvWrapper):
    """VecEnvWrapper whose purpose is to record trajectory information for debugging purposes

    :param venv (VecEnv) the environment to wrap
    :param dump_mujoco_state (bool) whether to dump all MjData information (memory intensive)
    """
    def __init__(self, venv, dump_mujoco_state=False):
        super().__init__(venv)
        self.num_agents = self.venv.num_agents
        self.dump_mujoco_state = dump_mujoco_state
        self.debug_file = None
        self.debug_dict = {}

    def step_async(self, actions):
        self.debug_dict['actions'] = actions
        if self.dump_mujoco_state:
            state_data = self.unwrapped.envs[0].env.sim.data
            fields = type(state_data._wrapped.contents).__dict__['_fields_']
            keys = [t[0] for t in fields if t[0] != 'contact']
            for k in keys:
                val = getattr(state_data, k)
                if isinstance(val, np.ndarray) and val.size > 0:
                    self.debug_dict[k] = val

        self.venv.step_async(actions)

    def step_wait(self):
        obs, rew, dones, infos = self.venv.step_wait()
        if self.debug_file is not None:
            self.debug_dict.update({'next_obs': obs, 'rewards': rew})
            pickle.dump(self.debug_dict, self.debug_file)
        self.debug_dict = {}
        return obs, rew, dones, infos

    def reset(self):
        observations = self.venv.reset()
        if self.debug_file is not None:
            self.debug_dict['prev_obs'] = observations
        return observations

    def set_debug_file(self, f):
        """Setter for self.debug_file."""
        self.debug_file = f

    def get_debug_venv(self):
        """Helper method to locate self in a stack of nested VecEnvWrappers"""
        return self
=======
def add_artifacts(run, dirname, ingredient=None):
    """Convenience function for Sacred to add artifacts inside directory dirname to current run.

    :param run: (sacred.Run) object representing current experiment. Can be captured as `_run`.
    :param dirname: (str) root of directory to save.
    :param ingredient: (sacred.Ingredient or None) optional, ingredient that generated the
                       artifacts. Will be used to tag saved files. This is ignored if ingredient
                       is equal to the currently running experiment.
    :return None"""
    prefix = ""
    if ingredient is not None:
        exp_name = run.experiment_info['name']
        ingredient_name = ingredient.path
        if exp_name != ingredient_name:
            prefix = ingredient_name + "_"

    for root, dirs, files in os.walk(dirname):
        for file in files:
            path = os.path.join(root, file)
            relroot = os.path.relpath(path, dirname)
            name = prefix + relroot.replace('/', '_') + '_' + file
            run.add_artifact(path, name=name)
>>>>>>> 9a6564b3
<|MERGE_RESOLUTION|>--- conflicted
+++ resolved
@@ -411,40 +411,37 @@
         yield observations, rewards, dones, infos
 
 
-<<<<<<< HEAD
-def make_env(env_name, seed, i, out_dir, our_idx=None, pre_wrappers=None, post_wrappers=None):
-
-    def apply_wrappers(wrappers, multi_env):
-        """Helper method to apply wrappers if they are present. Returns wrapped multi_env"""
-        if wrappers is None:
-            wrappers = []
-        for wrap in wrappers:
-            multi_env = wrap(multi_env)
-        return multi_env
-
-    multi_env = gym.make(env_name)
-    multi_env = apply_wrappers(pre_wrappers, multi_env)
-
-=======
-def make_env(env_name, seed, i, out_dir, our_idx=None, pre_wrapper=None, post_wrapper=None,
+def _apply_wrappers(wrappers, multi_env):
+    """Helper method to apply wrappers if they are present. Returns wrapped multi_env"""
+    if wrappers is None:
+        wrappers = []
+    for wrap in wrappers:
+        multi_env = wrap(multi_env)
+    return multi_env
+
+
+def make_env(env_name, seed, i, out_dir, our_idx=None, pre_wrappers=None, post_wrappers=None,
              agent_wrappers=None):
     multi_env = gym.make(env_name)
+
     if agent_wrappers is not None:
         for agent_id in agent_wrappers:
             multi_env.agents[agent_id] = agent_wrappers[agent_id](multi_env.agents[agent_id])
-    if pre_wrapper is not None:
-        multi_env = pre_wrapper(multi_env)
->>>>>>> 9a6564b3
+
+    multi_env = _apply_wrappers(pre_wrappers, multi_env)
+
     if not isinstance(multi_env, MultiAgentEnv):
         multi_env = SingleToMulti(multi_env)
-    multi_env.seed(seed + i)
 
     if out_dir is not None:
         mon_dir = osp.join(out_dir, 'mon')
         os.makedirs(mon_dir, exist_ok=True)
         multi_env = MultiMonitor(multi_env, osp.join(mon_dir, 'log{}'.format(i)), our_idx)
 
-    multi_env = apply_wrappers(post_wrappers, multi_env)
+    multi_env = _apply_wrappers(post_wrappers, multi_env)
+
+    multi_env.seed(seed + i)
+
     return multi_env
 
 
@@ -453,55 +450,6 @@
     return datetime.datetime.now().strftime(ISO_TIMESTAMP)
 
 
-<<<<<<< HEAD
-class DebugVenv(VecEnvWrapper):
-    """VecEnvWrapper whose purpose is to record trajectory information for debugging purposes
-
-    :param venv (VecEnv) the environment to wrap
-    :param dump_mujoco_state (bool) whether to dump all MjData information (memory intensive)
-    """
-    def __init__(self, venv, dump_mujoco_state=False):
-        super().__init__(venv)
-        self.num_agents = self.venv.num_agents
-        self.dump_mujoco_state = dump_mujoco_state
-        self.debug_file = None
-        self.debug_dict = {}
-
-    def step_async(self, actions):
-        self.debug_dict['actions'] = actions
-        if self.dump_mujoco_state:
-            state_data = self.unwrapped.envs[0].env.sim.data
-            fields = type(state_data._wrapped.contents).__dict__['_fields_']
-            keys = [t[0] for t in fields if t[0] != 'contact']
-            for k in keys:
-                val = getattr(state_data, k)
-                if isinstance(val, np.ndarray) and val.size > 0:
-                    self.debug_dict[k] = val
-
-        self.venv.step_async(actions)
-
-    def step_wait(self):
-        obs, rew, dones, infos = self.venv.step_wait()
-        if self.debug_file is not None:
-            self.debug_dict.update({'next_obs': obs, 'rewards': rew})
-            pickle.dump(self.debug_dict, self.debug_file)
-        self.debug_dict = {}
-        return obs, rew, dones, infos
-
-    def reset(self):
-        observations = self.venv.reset()
-        if self.debug_file is not None:
-            self.debug_dict['prev_obs'] = observations
-        return observations
-
-    def set_debug_file(self, f):
-        """Setter for self.debug_file."""
-        self.debug_file = f
-
-    def get_debug_venv(self):
-        """Helper method to locate self in a stack of nested VecEnvWrappers"""
-        return self
-=======
 def add_artifacts(run, dirname, ingredient=None):
     """Convenience function for Sacred to add artifacts inside directory dirname to current run.
 
@@ -524,4 +472,52 @@
             relroot = os.path.relpath(path, dirname)
             name = prefix + relroot.replace('/', '_') + '_' + file
             run.add_artifact(path, name=name)
->>>>>>> 9a6564b3
+
+
+class DebugVenv(VecEnvWrapper):
+    """VecEnvWrapper whose purpose is to record trajectory information for debugging purposes
+
+    :param venv (VecEnv) the environment to wrap
+    :param dump_mujoco_state (bool) whether to dump all MjData information (memory intensive)
+    """
+    def __init__(self, venv, dump_mujoco_state=False):
+        super().__init__(venv)
+        self.num_agents = self.venv.num_agents
+        self.dump_mujoco_state = dump_mujoco_state
+        self.debug_file = None
+        self.debug_dict = {}
+
+    def step_async(self, actions):
+        self.debug_dict['actions'] = actions
+        if self.dump_mujoco_state:
+            state_data = self.unwrapped.envs[0].env.sim.data
+            fields = type(state_data._wrapped.contents).__dict__['_fields_']
+            keys = [t[0] for t in fields if t[0] != 'contact']
+            for k in keys:
+                val = getattr(state_data, k)
+                if isinstance(val, np.ndarray) and val.size > 0:
+                    self.debug_dict[k] = val
+
+        self.venv.step_async(actions)
+
+    def step_wait(self):
+        obs, rew, dones, infos = self.venv.step_wait()
+        if self.debug_file is not None:
+            self.debug_dict.update({'next_obs': obs, 'rewards': rew})
+            pickle.dump(self.debug_dict, self.debug_file)
+        self.debug_dict = {}
+        return obs, rew, dones, infos
+
+    def reset(self):
+        observations = self.venv.reset()
+        if self.debug_file is not None:
+            self.debug_dict['prev_obs'] = observations
+        return observations
+
+    def set_debug_file(self, f):
+        """Setter for self.debug_file."""
+        self.debug_file = f
+
+    def get_debug_venv(self):
+        """Helper method to locate self in a stack of nested VecEnvWrappers"""
+        return self