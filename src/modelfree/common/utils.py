--- conflicted
+++ resolved
@@ -258,11 +258,7 @@
         :param infos: ([dict]) dicts with network activations if networks are transparent
         :return: None
         """
-<<<<<<< HEAD
-        data_keys = ('observations', 'actions', 'rewards')
-        data_vals = (prev_obs, actions, rewards)
-        transparency_keys = ('ff_policy', 'ff_value', 'hid')  # we already record observations
-=======
+
         env_data = {
             'observations': prev_obs,
             'actions': actions,
@@ -270,7 +266,6 @@
         }
         env_data = _filter_dict(env_data, self.env_keys)
 
->>>>>>> aef53f75
         iter_space = itertools.product(enumerate(self.traj_dicts), range(self.num_envs))
         # iterate over both agents over all environments in VecEnv
         for (dict_idx, agent_dicts), env_idx in iter_space:
