cluster_name: aprl
min_workers: 0
max_workers: 10
initial_workers: 0
target_utilization_fraction: 0.8
idle_timeout_minutes: 5

docker:
  image: humancompatibleai/adversarial_policies:latest
  container_name: ray
  run_options:
    # NOTE: MUJOCO_KEY must be set in environment (it is in our AMI)
    - "--env MUJOCO_KEY=${MUJOCO_KEY}"
    # Open port 6006 for TensorBoard
    - "-p 6006:6006"
    # These are to work around Ray bug #4403.
    - "-v /home/ubuntu/ray_results:/home/ubuntu/ray_results"
    - "-v /home/ubuntu/aws_private:/home/ubuntu/aws_private"
    - "--env LOGNAME=ubuntu"
    - "--env HOME=/home/ubuntu"
    - "--env DATA_LOC=/home/ubuntu/aws_private"
    - "--env ADVERSARY_PATHS=/home/ubuntu/aws_private/multi_train/paper/highest_win_policies_and_rates.json"

provider:
  type: aws
  region: us-west-2
  availability_zone: us-west-2a,us-west-2b,us-west-2c,us-west2d

# How Ray will authenticate with newly launched nodes.
auth:
  ssh_user: ubuntu
  ssh_private_key: ~/.ssh/adversarial-policies

head_node:
  InstanceType: c5.2xlarge
  ImageId: ami-03af6b12f8fe02fee  # CHAI Ubuntu 18.04, Updated Mujoco Key
  KeyName: Adversarial Policies
  BlockDeviceMappings:
    - DeviceName: /dev/sda1
      Ebs:
        VolumeSize: 50
        VolumeType: gp2

worker_nodes:
  InstanceType: c5.9xlarge  # half a machine, less likely to get preempted than full c5.18xlarge
  ImageId: ami-03af6b12f8fe02fee  # CHAI Ubuntu 18.04, Updated Mujoco Key
  KeyName: Adversarial Policies
  BlockDeviceMappings:
    - DeviceName: /dev/sda1
      Ebs:
        VolumeSize: 50
        VolumeType: gp2
  InstanceMarketOptions:
    MarketType: spot
  IamInstanceProfile:
    Name: EC2AccessS3

# List of shell commands to run to set up nodes.
initialization_commands:  # before entering Docker
<<<<<<< HEAD
  - sudo apt-get install s3fs
  - sudo mkdir /home/ubuntu/aws_private
  - sudo s3fs -o allow_other,umask=0002,iam_role=auto adversarial-policies /home/ubuntu/aws_private
=======
>>>>>>> 2692f514
  # TODO(adam): remove once Ray #6111 merged
  - docker pull humancompatibleai/adversarial_policies:latest
setup_commands:
  # Part of Ray bug #4403 workaround.
  - ln -sf /root/.mujoco /home/ubuntu/.mujoco
  - ln -sf /home/ubuntu/ray_bootstrap_key.pem /root/ray_bootstrap_key.pem
head_setup_commands: []
worker_setup_commands: []

head_start_ray_commands:
  # Set up alarm for if node is left running by mistake
  # Then (re)start Ray.
  - >
    DEBIAN_FRONTEND=noninteractive apt-get install -y cloud-guest-utils &&
    git remote set-url origin https://github.com/HumanCompatibleAI/adversarial-policies.git &&
    git pull &&
    env=modelfree . /adversarial-policies/ci/prepare_env.sh &&
    python3 setup.py sdist bdist_wheel &&
    pip install --force dist/aprl-*.whl &&
    /adversarial-policies/scripts/aws/cloudwatch.sh &&
    ray stop &&
    ulimit -n 65536 &&
    ray start --head --redis-port=6379 --object-manager-port=8076 \
              --autoscaling-config=~/ray_bootstrap_config.yaml --num-cpus=4

worker_start_ray_commands:
  # (Re)start spot termination monitor.
  # Then (re)start Ray.
  - >
    (pkill -x -f "python /adversarial-policies/scripts/aws/termination.py" || true) &&
    git remote set-url origin https://github.com/HumanCompatibleAI/adversarial-policies.git &&
    git pull &&
    env=modelfree . /adversarial-policies/ci/prepare_env.sh &&
    python3 setup.py sdist bdist_wheel &&
    pip install --force dist/aprl-*.whl &&
    ray stop &&
    (python /adversarial-policies/scripts/aws/termination.py >> /tmp/aws_termination.log 2>&1 &) &&
    ulimit -n 65536 &&
    ray start --redis-address=$RAY_HEAD_IP:6379 --object-manager-port=8076<|MERGE_RESOLUTION|>--- conflicted
+++ resolved
@@ -57,12 +57,9 @@
 
 # List of shell commands to run to set up nodes.
 initialization_commands:  # before entering Docker
-<<<<<<< HEAD
   - sudo apt-get install s3fs
   - sudo mkdir /home/ubuntu/aws_private
   - sudo s3fs -o allow_other,umask=0002,iam_role=auto adversarial-policies /home/ubuntu/aws_private
-=======
->>>>>>> 2692f514
   # TODO(adam): remove once Ray #6111 merged
   - docker pull humancompatibleai/adversarial_policies:latest
 setup_commands:
