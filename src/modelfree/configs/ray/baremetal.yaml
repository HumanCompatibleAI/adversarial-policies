cluster_name: adversarial-policies
min_workers: 0
max_workers: 0
initial_workers: 0
target_utilization_fraction: 0.8
idle_timeout_minutes: 5

docker:
  image: humancompatibleai/adversarial_policies:latest
  container_name: ray
  run_options:
    # NOTE: MUJOCO_KEY must be set in environment (it is in our AMI)
    - "--env MUJOCO_KEY=${MUJOCO_KEY}"
    # Open port 6006 for TensorBoard
    - "-p 6006:6006"

provider:
    type: local
    head_ip: YOUR HOSTNAME
    worker_ips:
        - HOSTNAME 1
        - HOSTNAME 2

auth:
    ssh_user: YOUR USERNAME
    ssh_private_key: ~/.ssh/id_rsa

head_node: {}
worker_nodes: {}

# List of shell commands to run to set up nodes.
initialization_commands: []  # before entering Docker
setup_commands: []
head_setup_commands: []
worker_setup_commands: []
head_start_ray_commands:
    - >
      git remote set-url origin https://github.com/HumanCompatibleAI/adversarial-policies.git &&
      git pull &&
      env=modelfree . /adversarial-policies/ci/prepare_env.sh &&
<<<<<<< HEAD
      pip install --force . &&
=======
      python3 setup.py sdist bdist_wheel &&
      pip install dist/aprl-*.whl &&
>>>>>>> 55be101a
      ray stop &&
      ulimit -n 65536 &&
      ray start --head --redis-port=6379 --object-manager-port=8076 --autoscaling-config=~/ray_bootstrap_config.yaml
worker_start_ray_commands:
    - >
      git remote set-url origin https://github.com/HumanCompatibleAI/adversarial-policies.git &&
      git pull &&
      env=modelfree . /adversarial-policies/ci/prepare_env.sh &&
<<<<<<< HEAD
      pip install --force . &&
=======
      python3 setup.py sdist bdist_wheel &&
      pip install dist/aprl-*.whl &&
>>>>>>> 55be101a
      ray stop &&
      ulimit -n 65536 &&
      ray start --redis-address=$RAY_HEAD_IP:6379 --object-manager-port=8076<|MERGE_RESOLUTION|>--- conflicted
+++ resolved
@@ -38,12 +38,8 @@
       git remote set-url origin https://github.com/HumanCompatibleAI/adversarial-policies.git &&
       git pull &&
       env=modelfree . /adversarial-policies/ci/prepare_env.sh &&
-<<<<<<< HEAD
-      pip install --force . &&
-=======
       python3 setup.py sdist bdist_wheel &&
       pip install dist/aprl-*.whl &&
->>>>>>> 55be101a
       ray stop &&
       ulimit -n 65536 &&
       ray start --head --redis-port=6379 --object-manager-port=8076 --autoscaling-config=~/ray_bootstrap_config.yaml
@@ -52,12 +48,8 @@
       git remote set-url origin https://github.com/HumanCompatibleAI/adversarial-policies.git &&
       git pull &&
       env=modelfree . /adversarial-policies/ci/prepare_env.sh &&
-<<<<<<< HEAD
-      pip install --force . &&
-=======
       python3 setup.py sdist bdist_wheel &&
       pip install dist/aprl-*.whl &&
->>>>>>> 55be101a
       ray stop &&
       ulimit -n 65536 &&
       ray start --redis-address=$RAY_HEAD_IP:6379 --object-manager-port=8076