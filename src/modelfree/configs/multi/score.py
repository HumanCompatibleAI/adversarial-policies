--- conflicted
+++ resolved
@@ -8,17 +8,12 @@
 import numpy as np
 from ray import tune
 
-from modelfree.configs.multi.common import BANSAL_GOOD_ENVS
+# from modelfree.configs.multi.common import BANSAL_GOOD_ENVS
 from modelfree.envs import VICTIM_INDEX, gym_compete
 
 logger = logging.getLogger('modelfree.configs.multi.score')
 
-QUICK_ENVS = ['multicomp/KickAndDefend-v0', 'multicomp/SumoHumansAutoContact-v0',
-              'multicomp/YouShallNotPassHumans-v0']
-
-<<<<<<< HEAD
-
-=======
+
 # XXX: delete
 QUICK_ENVS = [
     'multicomp/KickAndDefend-v0',
@@ -27,7 +22,8 @@
 ]
 
 # XXX: revert these to defaults (see master)
->>>>>>> 0e7c7006
+
+
 def _gen_configs(victim_fn, adversary_fn, max_zoo=1, envs=None):
     if envs is None:
         envs = QUICK_ENVS
