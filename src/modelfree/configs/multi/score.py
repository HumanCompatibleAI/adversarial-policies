--- conflicted
+++ resolved
@@ -59,29 +59,17 @@
     return _gen_configs(victim_fn=_zoo_identity, adversary_fn=adversary_fn, envs=envs)
 
 
-<<<<<<< HEAD
-def _adversary_vs_victims(adversary_type, adversary_paths, envs=None, only_trained=False):
-=======
 def _adversary_vs_victims(adversary_type, adversary_paths, envs=None, no_transfer=False):
->>>>>>> 58fc5c16
     """Generates configs for adversaries.
 
     :param adversary_type: (str) the policy type of the adversary.
     :param adversary_paths: (dict) paths to adversaries, loaded by _get_adversary_paths
     :param envs: (list<str> or None) optional list of environments to restrict to
-<<<<<<< HEAD
-    :param only_trained: (bool) when True, only return the adversary trained against that victim;
+    :param no_transfer: (bool) when True, only return the adversary trained against that victim;
                                 otherwise, returns all adversaries (useful for testing transfer).
     """
     def adversary_fn(env, victim_index, our_id, opponent_id):
-        if only_trained and our_id != opponent_id:
-=======
-    :param no_transfer: (bool) when True, only return the adversary trained against that victim;
-                               otherwise, returns all adversaries (useful for testing transfer).
-    """
-    def adversary_fn(env, victim_index, our_id, opponent_id):
         if no_transfer and our_id != opponent_id:
->>>>>>> 58fc5c16
             return None
 
         victim_index = str(victim_index)
@@ -117,7 +105,7 @@
 
 
 def make_configs(multi_score_ex):
-    @multi_score_ex.config
+    @multi_score_ex.named_config
     def high_accuracy(score):
         score = dict(score)
         score['episodes'] = 1000
@@ -126,14 +114,10 @@
     @multi_score_ex.named_config
     def save_activations(exp_name, score, spec):
         score = dict(score)
-<<<<<<< HEAD
         score['episodes'] = None
         # Trajectory length varies a lot between environments and opponents; make sure we have
         # a consistent number of data points.
         score['timesteps'] = 5000
-=======
-        score['episodes'] = 20
->>>>>>> 58fc5c16
         score['record_traj'] = True
         score['transparent_params'] = {'ff_policy': True, 'ff_value': True}
         score['record_traj_params'] = {
@@ -161,7 +145,6 @@
         exp_name = 'video_' + exp_name  # noqa: F401
 
     @multi_score_ex.named_config
-<<<<<<< HEAD
     def mask_observations_of_victim(exp_name, spec):
         spec['config']['mask_agent_index'] = tune.sample_from(
             lambda spec: VICTIM_INDEX[spec.config[PATHS_AND_TYPES][0]]
@@ -182,8 +165,6 @@
         exp_name = 'zero_' + exp_name
 
     @multi_score_ex.named_config
-=======
->>>>>>> 58fc5c16
     def debug_one_each_type(score):
         """One Zoo agent from each environment, plus one opponent of each type.
            Intended for debugging purposes as a quick experiment that is still diverse.."""
@@ -232,14 +213,8 @@
         del _
 
     @multi_score_ex.named_config
-<<<<<<< HEAD
     def random_baseline():
         """Try random-agent against pre-trained zoo policies."""
-=======
-    def random_baseline(score):
-        """Try random-agent against pre-trained zoo policies."""
-        score = dict(score)
->>>>>>> 58fc5c16
         spec = {
             'config': {
                 PATHS_AND_TYPES: tune.grid_search(_fixed_vs_victim('random')),
@@ -251,11 +226,7 @@
         del _
 
     @multi_score_ex.named_config
-<<<<<<< HEAD
     def adversary_transfer():
-=======
-    def adversary_transfer(score):
->>>>>>> 58fc5c16
         """Do adversarial policies trained on victim X transfer to victim Y?"""
         spec = {
             'config': {
@@ -270,22 +241,12 @@
         del _
 
     @multi_score_ex.named_config
-<<<<<<< HEAD
     def adversary_trained():
         """Try adversaries against the victim they were trained against."""
         spec = {
             'config': {
                 PATHS_AND_TYPES: tune.grid_search(
-                    _adversary_vs_victims('ppo2', _get_adversary_paths(), only_trained=True)
-=======
-    def adversary_trained(score):
-        """Try adversaries against the victim they were trained against."""
-        score = dict(score)
-        spec = {
-            'config': {
-                PATHS_AND_TYPES: tune.grid_search(
                     _adversary_vs_victims('ppo2', _get_adversary_paths(), no_transfer=True)
->>>>>>> 58fc5c16
                 ),
             }
         }
