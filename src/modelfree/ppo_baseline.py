--- conflicted
+++ resolved
@@ -21,35 +21,12 @@
 import tensorflow as tf
 
 from aprl.envs.multi_agent import CurryEnv, FlattenSingletonEnv
-<<<<<<< HEAD
-from modelfree.gym_compete_conversion import (TheirsToOurs, get_policy_type_for_agent_zoo,
-                                              load_zoo_policy)
 from modelfree.reward_shaping import RewardShapingEnv, Scheduler, annealer_collection
-=======
 from modelfree.gym_compete_conversion import TheirsToOurs, load_zoo_agent
->>>>>>> 3155727c
 from modelfree.simulation_utils import ResettableAgent
 from modelfree.utils import make_session
 
 
-<<<<<<< HEAD
-def load_our_mlp(agent_name, env, env_name, _,  sess):
-    # TODO DO ANYTHING BUT THIS.  THIS IS VERY DIRTY AND SAD :(
-    def make_env(id):
-        # TODO: seed (not currently supported)
-        # TODO: VecNormalize? (typically good for MuJoCo)
-        # TODO: baselines logger?
-        # TODO: we're loading identical policy weights into different
-        # variables, this is to work-around design choice of Agent's
-        # having state stored inside of them.
-        sess_inner = make_session()
-        with sess_inner.as_default():
-            our_env = TheirsToOurs(env)
-            attacked_agent = constant_zero_agent(act_dim=our_env.action_space.shape[0])
-            # needs to change dim for different environments
-            curried_env = CurryEnv(our_env, attacked_agent)
-            single_env = FlattenSingletonEnv(curried_env)
-=======
 class ConstantAgent(object):
     def __init__(self, constant):
         self.constant_action = constant
@@ -97,7 +74,6 @@
         agent = agent_fn(env=multi_env, sess=sess)
         curried_env = CurryEnv(TheirsToOurs(multi_env), agent)
         single_env = FlattenSingletonEnv(curried_env)
->>>>>>> 3155727c
 
         # Gym added dtype's to shapes in commit 1c5a463
         # Baselines depends on this, but we have to use an older version of Gym
@@ -139,34 +115,10 @@
     return trained_agent
 
 
-<<<<<<< HEAD
-def get_env(env_name, victim, victim_type, no_normalize, out_dir, vector, wrapper):
-
-    # TODO This is nasty, fix
-    victim_type = get_policy_type_for_agent_zoo(env_name)
-
-    # TODO: upgrade Gym so this monkey-patch isn't needed
-    gym.spaces.Dict = type(None)
-
-    g = tf.Graph()
-
-    def make_env(id):
-        # TODO: seed (not currently supported)
-        # TODO: baselines logger?
-        # TODO: we're loading identical policy weights into different
-        # variables, this is to work-around design choice of Agent's
-        # having state stored inside of them.
-        sess = make_session(g)
-        with g.as_default():
-            with sess.as_default():
-
-                multi_env = gym.make(env_name)
-=======
 def make_zoo_vec_env(env_name, victim, victim_index, no_normalize, seed, out_dir, vector):
     def agent_fn(env, sess):
         return load_zoo_agent(path=victim, env=env, env_name=env_name,
                               index=victim_index, sess=sess)
->>>>>>> 3155727c
 
     def make_env(i):
         return make_single_env(env_name, seed + i, agent_fn, out_dir)
@@ -228,31 +180,6 @@
           no_normalize=False, nsteps=2048, load_path=None, lr_func=None):
     g = tf.Graph()
     sess = make_session(g)
-<<<<<<< HEAD
-    with g.as_default():
-        with sess:
-
-            if network == 'our-lstm':
-                network = mlp_lstm([128, 128], layer_norm=True)
-            # TODO: speed up construction of mlp_lstm?
-            model = ppo2.learn(network=network, env=env,
-                               total_timesteps=total_timesteps,
-                               nsteps=nsteps,
-                               seed=seed,
-                               lr=lr_func,
-                               nminibatches=min(4, vector),
-                               log_interval=1,
-                               save_interval=1,
-                               load_path=load_path)
-            model.save(osp.join(out_dir, 'model.pkl'))
-            if not no_normalize:
-                save_stats(env, osp.join(out_dir, 'normalize.pkl'))
-
-    env.close()
-    sess.close()
-
-    return osp.join(out_dir, 'model.pkl')
-=======
     model_path = osp.join(out_dir, 'model.pkl')
     with sess:
         if network == 'our-lstm':
@@ -270,7 +197,6 @@
         if not no_normalize:
             save_stats(env, osp.join(out_dir, 'normalize.pkl'))
     return osp.join(model_path)
->>>>>>> 3155727c
 
 
 ISO_TIMESTAMP = "%Y%m%d_%H%M%S"
@@ -291,9 +217,9 @@
 
 @ppo_baseline_ex.named_config
 def human_default():
-    victim = "/home/neel/multiagent-competition/agent-zoo/sumo/humans/agent_parameters-v1.pkl"
+    victim = "1" 
     victim_type = "zoo"
-    env = "sumo-humans-v0"
+    env = "multicomp/SumoHumans-v0"
     vectorize = 8
     out_dir = "outs"
     exp_name = "test-experiments"
@@ -307,13 +233,8 @@
     #return locals()  # not needed by sacred, but supresses unused variable warning
 
 @ppo_baseline_ex.config
-<<<<<<< HEAD
-def default():
-    victim = "/home/neel/multiagent-competition/agent-zoo/sumo/ants/agent_parameters-v1.pkl"
-=======
 def default_ppo_config():
     victim = "1"
->>>>>>> 3155727c
     victim_type = "zoo"
     env = "multicomp/SumoAnts-v0"
     vectorize = 8
@@ -325,12 +246,8 @@
     network = "mlp"
     nsteps = 2048
     load_path = None
-<<<<<<< HEAD
-    #return locals()  # not needed by sacred, but supresses unused variable warning
-=======
     _ = locals()  # quieten flake8 unused variable warning
     del _
->>>>>>> 3155727c
 
     # TODO: auto-create out directory
 
@@ -345,12 +262,7 @@
     out_dir = setup_logger(out_dir, exp_name)
     env = make_zoo_vec_env(env_name=env, victim=victim, victim_index=0, no_normalize=no_normalize,
                            seed=seed, out_dir=out_dir, vector=vectorize)
-    res = train(env, out_dir=out_dir, seed=seed, total_timesteps=total_timesteps,
-                vector=vectorize, network=network, no_normalize=no_normalize,
-                nsteps=nsteps, load_path=load_path)
-    env.close()
-
-<<<<<<< HEAD
+
     if shape_reward:
         rew_shape_func = annealer_collection['default_reward'].get_value
         scheduler = Scheduler(lr_func=annealer_collection['default_lr'].get_value,
@@ -361,12 +273,8 @@
                               rew_shape_func=None)
         wrapper = lambda x: x
 
-    env = get_env(env_name=env, victim=victim, victim_type=victim_type, out_dir=out_dir,
-                  no_normalize=no_normalize, vector=vectorize, wrapper=wrapper)
-
-    return train(env, out_dir=out_dir, seed=seed, total_timesteps=total_timesteps,
+    res = train(env, out_dir=out_dir, seed=seed, total_timesteps=total_timesteps,
                  vector=vectorize, network=network, no_normalize=no_normalize,
                  nsteps=nsteps, load_path=load_path, lr_func=scheduler.get_lr)
-=======
-    return res
->>>>>>> 3155727c
+    env.close()
+    return res