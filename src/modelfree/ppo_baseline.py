--- conflicted
+++ resolved
@@ -41,11 +41,7 @@
 
 @ppo_baseline_ex.capture
 def train(_seed, env, out_dir, total_timesteps, num_env, policy,
-<<<<<<< HEAD
-          batch_size, load_path, learning_rate):
-=======
-          batch_size, load_path, callbacks=None):
->>>>>>> c461ea37
+          batch_size, load_path, learning_rate, callbacks=None):
     kwargs = dict(env=env,
                   n_steps=batch_size // num_env,
                   verbose=1,
@@ -127,22 +123,18 @@
 
 @ppo_baseline_ex.automain
 def ppo_baseline(_run, env_name, victim_path, victim_type, victim_index, root_dir, exp_name,
-<<<<<<< HEAD
                  num_env, seed, rew_shaping, rew_shape_params, victim_noise, victim_noise_params,
                  batch_size):
-=======
-                 num_env, seed):
     out_dir = setup_logger(root_dir, exp_name)
+    scheduler = Scheduler(func_dict={'lr': DEFAULT_ANNEALERS['default_lr'].get_value})
     callbacks = []
->>>>>>> c461ea37
 
     def env_fn(i):
         return make_env(env_name, seed, i, root_dir, pre_wrapper=GymCompeteToOurs)
 
-    out_dir = setup_logger(root_dir, exp_name)
-    scheduler = Scheduler(func_dict={'lr': DEFAULT_ANNEALERS['default_lr'].get_value})
     multi_env = make_subproc_vec_multi_env([lambda: env_fn(i) for i in range(num_env)])
-<<<<<<< HEAD
+    multi_env = GameOutcomeMonitor(multi_env, logger)
+    callbacks.append(lambda locals, globals: multi_env.log_callback())
 
     # Get the correct victim and then wrap it accordingly.
     victim = load_policy(policy_path=victim_path, policy_type=victim_type, env=multi_env,
@@ -159,15 +151,8 @@
                                        env_name=env_name, agent_idx=1 - victim_index,
                                        batch_size=batch_size, scheduler=scheduler)
 
-    res = train(env=single_env, out_dir=out_dir, learning_rate=scheduler.get_func('lr'))
-=======
-    multi_env = GameOutcomeMonitor(multi_env, logger)
-    callbacks.append(lambda locals, globals: multi_env.log_callback())
-    single_env = EmbedVictimWrapper(multi_env=multi_env, env_name=env_name,
-                                    victim_path=victim_path, victim_type=victim_type,
-                                    victim_index=victim_index)
-    res = train(env=single_env, out_dir=out_dir, callbacks=callbacks)
->>>>>>> c461ea37
+    res = train(env=single_env, out_dir=out_dir, learning_rate=scheduler.get_func('lr'),
+                callbacks=callbacks)
     single_env.close()
 
     return res