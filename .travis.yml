sudo: required
dist: xenial

matrix:
  include:
  - name: "Linting"
    language: python
    python: 3.6
    install:
      - pip install flake8 isort
    script:
      - ci/code_checks.sh

  - name: "3.6 Unit Tests"
    language: generic
    services:
      - docker
    before_install:
<<<<<<< HEAD
      - >
        docker build --cache-from humancompatibleai/adversarial_policies
                     --arg MUJOCO_KEY=${MUJOCO_KEY} -t image-under-test .
=======
      - docker pull humancompatibleai/adversarial_policies:latest
      - >
        docker build --cache-from humancompatibleai/adversarial_policies -t \
                                  humancompatibleai/adversarial_policies:$TRAVIS_BUILD_NUMBER .
>>>>>>> 041f8283
    script:
      - docker run --rm --env MUJOCO_KEY=${MUJOCO_KEY} image-under-test
    after_success:
      - |
          if [ "$TRAVIS_BRANCH" == "master" ] && [ "$TRAVIS_PULL_REQUEST" == "false" ]; then
            echo "$DOCKER_PASSWORD" | docker login -u "$DOCKER_USERNAME" --password-stdin
            sudo docker tag humancompatibleai/adversarial_policies:latest \
                            humancompatibleai/adversarial_policies:$TRAVIS_BUILD_NUMBER
            docker push humancompatibleai/adversarial_policies
          fi<|MERGE_RESOLUTION|>--- conflicted
+++ resolved
@@ -16,16 +16,11 @@
     services:
       - docker
     before_install:
-<<<<<<< HEAD
+      - docker pull humancompatibleai/adversarial_policies:latest
       - >
         docker build --cache-from humancompatibleai/adversarial_policies
-                     --arg MUJOCO_KEY=${MUJOCO_KEY} -t image-under-test .
-=======
-      - docker pull humancompatibleai/adversarial_policies:latest
-      - >
-        docker build --cache-from humancompatibleai/adversarial_policies -t \
-                                  humancompatibleai/adversarial_policies:$TRAVIS_BUILD_NUMBER .
->>>>>>> 041f8283
+                     --arg MUJOCO_KEY=${MUJOCO_KEY}
+                     -t humancompatibleai/adversarial_policies:$TRAVIS_BUILD_NUMBER .
     script:
       - docker run --rm --env MUJOCO_KEY=${MUJOCO_KEY} image-under-test
     after_success:
